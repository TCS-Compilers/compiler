#include <stdio.h>
#include <inttypes.h>
#include <stdlib.h>
#include <string.h>
#include <errno.h>

// functions with names starting with "_$" are internal procedures, they're not directly accessible from our language

void print_int64(int64_t value) {
    printf("%" PRId64 "\n", value);
}

int64_t read_int64() {
    int64_t value;
    scanf("%" SCNd64, &value);
    return value;
}

<<<<<<< HEAD
void* _$checked_malloc(size_t size) {
    void* address = malloc(size);
    if (size > 0 && address == NULL) {
        fprintf(stderr, "%s\n", strerror(ENOMEM));
        exit(1);
    }
    return address;
}
=======
typedef int64_t generator_id_t;
typedef int64_t generator_state_t;

typedef struct {
    int64_t value;
    generator_state_t state;
} resume_result_t;

generator_id_t int64_range_init(int64_t max) {
    return max;
}

resume_result_t int64_range_resume(generator_id_t max, generator_state_t value) {
    resume_result_t result;

    if (value < max) {
        result.value = value;
        result.state = value + 1;
    } else
        result.state = 0;

    return result;
}

void int64_range_finalize(generator_id_t id) { }

generator_id_t int64_input_init() {
    return 0;
}

resume_result_t int64_input_resume(generator_id_t id, generator_state_t state) {
    resume_result_t result;
    result.state = scanf("%" SCNd64, &result.value) != EOF ? 1 : 0;
    return result;
}

void int64_input_finalize(generator_id_t id) { }
>>>>>>> 2080ecd7
<|MERGE_RESOLUTION|>--- conflicted
+++ resolved
@@ -4,7 +4,7 @@
 #include <string.h>
 #include <errno.h>
 
-// functions with names starting with "_$" are internal procedures, they're not directly accessible from our language
+// input / output
 
 void print_int64(int64_t value) {
     printf("%" PRId64 "\n", value);
@@ -16,7 +16,8 @@
     return value;
 }
 
-<<<<<<< HEAD
+// internal procedures
+// these functions have names starting with "_$" which makes them not accessible from our language
 void* _$checked_malloc(size_t size) {
     void* address = malloc(size);
     if (size > 0 && address == NULL) {
@@ -25,7 +26,9 @@
     }
     return address;
 }
-=======
+
+// generators
+
 typedef int64_t generator_id_t;
 typedef int64_t generator_state_t;
 
@@ -62,5 +65,4 @@
     return result;
 }
 
-void int64_input_finalize(generator_id_t id) { }
->>>>>>> 2080ecd7
+void int64_input_finalize(generator_id_t id) { }
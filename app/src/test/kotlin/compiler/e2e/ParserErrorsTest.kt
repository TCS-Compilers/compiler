--- conflicted
+++ resolved
@@ -1,29 +1,17 @@
 package compiler.e2e
 
 import compiler.common.diagnostics.Diagnostic
-<<<<<<< HEAD
 import compiler.e2e.common.E2eAsserter.assertErrorOfType
-=======
-import compiler.e2e.E2eAsserter.assertErrorOfType
->>>>>>> d72ced16
 import kotlin.test.Test
 
 class ParserErrorsTest {
 
-<<<<<<< HEAD
-    fun assertParseError(programs: List<String>) {
-=======
     private fun assertParseError(programs: List<String>) {
->>>>>>> d72ced16
         programs.forEach { assertErrorOfType(it, Diagnostic.ParserError::class) }
     }
 
     @Test
-<<<<<<< HEAD
-    fun `test assignment`() {
-=======
     fun `test variable declaration`() {
->>>>>>> d72ced16
         assertParseError(
             listOf(
                 """
@@ -224,8 +212,6 @@
                             }
                             
                         """,
-<<<<<<< HEAD
-=======
                 """
                             czynność f(x: Czy) -> Czy {
                                 zwróć (
@@ -238,7 +224,6 @@
                             }
                             
                         """,
->>>>>>> d72ced16
             )
         )
     }
@@ -299,15 +284,12 @@
                         """,
                 """
                             czynność f() {
-<<<<<<< HEAD
-=======
                                 zwróć
                             }
                             
                         """,
                 """
                             czynność f() {
->>>>>>> d72ced16
                                 zwróć Nic
                             }
                             
@@ -343,8 +325,6 @@
             )
         )
     }
-<<<<<<< HEAD
-=======
 
     @Test
     fun `test expressions`() {
@@ -431,5 +411,4 @@
             )
         )
     }
->>>>>>> d72ced16
 }
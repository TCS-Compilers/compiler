package compiler.e2e

import compiler.common.diagnostics.Diagnostic
<<<<<<< HEAD
import compiler.e2e.common.E2eAsserter.assertErrorOfType
=======
import compiler.e2e.E2eAsserter.assertErrorOfType
import kotlin.test.Ignore
>>>>>>> d72ced16
import kotlin.test.Test

class NameResolutionErrorsTest {

<<<<<<< HEAD
=======
    @Ignore
>>>>>>> d72ced16
    @Test
    fun `test undefined variable`() {
        assertErrorOfType(
            """
                    czynność f() {
                        x = 17
                    }
                    
                """,
            Diagnostic.NameResolutionErrors.UndefinedVariable::class
        )
    }

<<<<<<< HEAD
=======
    @Ignore
    @Test
    fun `test undefined variable (defined later but not assigned)`() {
        assertErrorOfType(
            """
                    czynność f() {
                        x = 17
                        zm x: Liczba
                    }
                    
                """,
            Diagnostic.NameResolutionErrors.UndefinedVariable::class
        )
    }

    @Ignore
    @Test
    fun `test undefined variable (defined and assigned later)`() {
        assertErrorOfType(
            """
                    czynność f() {
                        x = 17
                        zm x: Liczba = 18
                    }
                    
                """,
            Diagnostic.NameResolutionErrors.UndefinedVariable::class
        )
    }

    @Ignore
>>>>>>> d72ced16
    @Test
    fun `test variable defined in other scope`() {
        assertErrorOfType(
            """
                    czynność f() -> Liczba {
                        {
                            zm x: Liczba = 17
                        }
                        zwróć x
                    }
                    
                """,
            Diagnostic.NameResolutionErrors.UndefinedVariable::class
        )
    }

<<<<<<< HEAD
=======
    @Ignore
>>>>>>> d72ced16
    @Test
    fun `test variable defined in an inner function`() {
        assertErrorOfType(
            """
                    czynność f() -> Liczba {
                        czynność g() {
                            zm x: Liczba = 17
                        }
                        zwróć x
                    }
                    
                """,
            Diagnostic.NameResolutionErrors.UndefinedVariable::class
        )
    }

<<<<<<< HEAD
=======
    @Ignore
>>>>>>> d72ced16
    @Test
    fun `test undefined function`() {
        assertErrorOfType(
            """
                    czynność f() -> Liczba {
                        zwróć g()
                    }
                    
                """,
            Diagnostic.NameResolutionErrors.UndefinedFunction::class
        )
    }

<<<<<<< HEAD
=======
    @Ignore
>>>>>>> d72ced16
    @Test
    fun `test inner function`() {
        assertErrorOfType(
            """
                    czynność f() -> Liczba {
                        czynność g() {
                            czynność h() -> Liczba {
                                zwróć 17
                            }
                        }
                        zwróć h()
                    }
                    
                """,
            Diagnostic.NameResolutionErrors.UndefinedFunction::class
        )
    }

<<<<<<< HEAD
=======
    @Ignore
>>>>>>> d72ced16
    @Test
    fun `test conflicts (variables)`() {
        assertErrorOfType(
            """
                    czynność f() {
                        zm x: Liczba = 17
                        zm x: Liczba = 18
                    }
                    
                """,
            Diagnostic.NameResolutionErrors.NameConflict::class
        )
    }

<<<<<<< HEAD
=======
    @Ignore
>>>>>>> d72ced16
    @Test
    fun `test conflicts (different modifiers variables)`() {
        assertErrorOfType(
            """
                    czynność f() {
                        zm x: Liczba = 17
                        wart x: Liczba = 18
                    }
                    
                """,
            Diagnostic.NameResolutionErrors.NameConflict::class
        )
        assertErrorOfType(
            """
                    czynność f() {
                        zm x: Liczba = 17
                        stała x: Liczba = 18
                    }
                    
                """,
            Diagnostic.NameResolutionErrors.NameConflict::class
        )
    }

<<<<<<< HEAD
=======
    @Ignore
>>>>>>> d72ced16
    @Test
    fun `test conflicts (variables of different type)`() {
        assertErrorOfType(
            """
                    czynność f() {
                        zm x: Liczba = 17
                        zm x: Czy = prawda
                    }
                    
                """,
            Diagnostic.NameResolutionErrors.NameConflict::class
        )
    }

<<<<<<< HEAD
=======
    @Ignore
>>>>>>> d72ced16
    @Test
    fun `test conflicts (functions)`() {
        assertErrorOfType(
            """
                    czynność f() {
                        czynność g() -> Liczba {
                            zwróć 17
                        }
                        czynność g() -> Liczba {
                            zwróć 18
                        }
                    }
                    
                """,
            Diagnostic.NameResolutionErrors.NameConflict::class
        )
    }

<<<<<<< HEAD
=======
    @Ignore
>>>>>>> d72ced16
    @Test
    fun `test conflicts (functions with different return types)`() {
        assertErrorOfType(
            """
                    czynność f() -> Liczba {
                        czynność g() -> Czy {
                            zwróć prawda
                        }
                        czynność g() -> Nic {
                            zakończ
                        }
                    }
                    
                """,
            Diagnostic.NameResolutionErrors.NameConflict::class
        )
    }

<<<<<<< HEAD
=======
    @Ignore
>>>>>>> d72ced16
    @Test
    fun `test conflicts (functions with different signatures)`() {
        assertErrorOfType(
            """
                    czynność f() -> Liczba {
                        czynność g(a: Liczba) { }
                        czynność g(a: Czy) { }
                    }
                    
                """,
            Diagnostic.NameResolutionErrors.NameConflict::class
        )
    }

<<<<<<< HEAD
    // Assuming no functional features.

=======
    // ----------- Parameters tests ---------------------------------------------

    @Ignore
    @Test
    fun `test undefined default value`() {
        assertErrorOfType(
            """
                    czynność f(x: Czy = und) { }
                    
                """,
            Diagnostic.NameResolutionErrors.UndefinedVariable::class
        )
    }

    @Ignore
    @Test
    fun `test undefined default value (defined inside a function)`() {
        assertErrorOfType(
            """
                    czynność f(x: Liczba = y) {
                        zm y: Liczba = 17
                    }
                    
                """,
            Diagnostic.NameResolutionErrors.UndefinedVariable::class
        )
        assertErrorOfType(
            """
                    czynność f(x: Liczba = g()) {
                        czynność g() -> Liczba {
                            zwróć 17
                        }
                    }
                    
                """,
            Diagnostic.NameResolutionErrors.UndefinedFunction::class
        )
    }

    @Ignore
    @Test
    fun `test undefined default value (defined later)`() {
        assertErrorOfType(
            """
                    czynność f(x: Liczba = y) { }
                    zm y: Liczba = 17
                    
                """,
            Diagnostic.NameResolutionErrors.UndefinedVariable::class
        )
        assertErrorOfType(
            """
                    czynność f(x: Liczba = g()) { }
                    czynność g() -> Liczba {
                        zwróć 17
                    }
                    
                """,
            Diagnostic.NameResolutionErrors.UndefinedFunction::class
        )
    }

    @Ignore
    @Test
    fun `test looping default value`() {
        assertErrorOfType(
            """
                    czynność f(x: Czy = f()) -> Czy {
                        zwróć x
                    }
                    
                """,
            Diagnostic.NameResolutionErrors.UndefinedFunction::class
        )
    }

    @Ignore
    @Test
    fun `test parameters name conflicts`() {
        assertErrorOfType(
            """
                    czynność f(x: Liczba, x: Czy) { }
                    
                """,
            Diagnostic.NameResolutionErrors.NameConflict::class
        )
    }

    @Ignore
    @Test
    fun `test parameters with variables conflicts`() {
        assertErrorOfType(
            """
                    czynność f(x: Liczba) {
                        zm x: Czy = 17
                    }
                    
                """,
            Diagnostic.NameResolutionErrors.NameConflict::class
        )
    }

    @Ignore
    @Test
    fun `test parameters with functions conflicts`() {
        assertErrorOfType(
            """
                    czynność f(g: Liczba) {
                        czynność g() { }
                    }
                    
                """,
            Diagnostic.NameResolutionErrors.NameConflict::class
        )
    }

    @Ignore
    @Test
    fun `test parameters used outside a function`() {
        assertErrorOfType(
            """
                    czynność f() -> Liczba {
                        czynność g(x: Liczba) { }
                        zwróć x
                    }
                    
                """,
            Diagnostic.NameResolutionErrors.UndefinedVariable::class
        )
    }

    // ----------Assuming no functional features--------------------------------------------------

    @Ignore
>>>>>>> d72ced16
    @Test
    fun `test calling variables`() {
        assertErrorOfType(
            """
                    czynność f() -> Czy {
                        zm x: Czy = prawda
                        zwróć x()
                    }
                    
                """,
            Diagnostic.NameResolutionErrors.VariableIsNotCallable::class
        )
    }

<<<<<<< HEAD
=======
    @Ignore
>>>>>>> d72ced16
    @Test
    fun `test using functions in assignment`() {
        assertErrorOfType(
            """
                    czynność f() {
                        czynność g() { }
                        zm x: Liczba = g
                    }
                    
                """,
            Diagnostic.NameResolutionErrors.FunctionIsNotVariable::class
        )
    }

<<<<<<< HEAD
    @Test
    fun `test using functions in conditions`() {
        assertErrorOfType(
            """
                    czynność f() -> Czy {
                        czynność g() { }
                        zwróć (g == 17)
                    }
                    
                """,
            Diagnostic.NameResolutionErrors.FunctionIsNotVariable::class
=======
    @Ignore
    @Test
    fun `test calling a parameter`() {
        assertErrorOfType(
            """
                    czynność f(x: Liczba) -> Liczba {
                        zwróć x()
                    }
                    
                """,
            Diagnostic.NameResolutionErrors.VariableIsNotCallable::class
>>>>>>> d72ced16
        )
    }
}<|MERGE_RESOLUTION|>--- conflicted
+++ resolved
@@ -1,20 +1,11 @@
 package compiler.e2e
 
 import compiler.common.diagnostics.Diagnostic
-<<<<<<< HEAD
 import compiler.e2e.common.E2eAsserter.assertErrorOfType
-=======
-import compiler.e2e.E2eAsserter.assertErrorOfType
-import kotlin.test.Ignore
->>>>>>> d72ced16
 import kotlin.test.Test
 
 class NameResolutionErrorsTest {
 
-<<<<<<< HEAD
-=======
-    @Ignore
->>>>>>> d72ced16
     @Test
     fun `test undefined variable`() {
         assertErrorOfType(
@@ -28,9 +19,6 @@
         )
     }
 
-<<<<<<< HEAD
-=======
-    @Ignore
     @Test
     fun `test undefined variable (defined later but not assigned)`() {
         assertErrorOfType(
@@ -45,7 +33,6 @@
         )
     }
 
-    @Ignore
     @Test
     fun `test undefined variable (defined and assigned later)`() {
         assertErrorOfType(
@@ -60,8 +47,6 @@
         )
     }
 
-    @Ignore
->>>>>>> d72ced16
     @Test
     fun `test variable defined in other scope`() {
         assertErrorOfType(
@@ -78,10 +63,6 @@
         )
     }
 
-<<<<<<< HEAD
-=======
-    @Ignore
->>>>>>> d72ced16
     @Test
     fun `test variable defined in an inner function`() {
         assertErrorOfType(
@@ -98,10 +79,6 @@
         )
     }
 
-<<<<<<< HEAD
-=======
-    @Ignore
->>>>>>> d72ced16
     @Test
     fun `test undefined function`() {
         assertErrorOfType(
@@ -115,10 +92,6 @@
         )
     }
 
-<<<<<<< HEAD
-=======
-    @Ignore
->>>>>>> d72ced16
     @Test
     fun `test inner function`() {
         assertErrorOfType(
@@ -137,10 +110,6 @@
         )
     }
 
-<<<<<<< HEAD
-=======
-    @Ignore
->>>>>>> d72ced16
     @Test
     fun `test conflicts (variables)`() {
         assertErrorOfType(
@@ -155,10 +124,6 @@
         )
     }
 
-<<<<<<< HEAD
-=======
-    @Ignore
->>>>>>> d72ced16
     @Test
     fun `test conflicts (different modifiers variables)`() {
         assertErrorOfType(
@@ -183,10 +148,6 @@
         )
     }
 
-<<<<<<< HEAD
-=======
-    @Ignore
->>>>>>> d72ced16
     @Test
     fun `test conflicts (variables of different type)`() {
         assertErrorOfType(
@@ -201,10 +162,6 @@
         )
     }
 
-<<<<<<< HEAD
-=======
-    @Ignore
->>>>>>> d72ced16
     @Test
     fun `test conflicts (functions)`() {
         assertErrorOfType(
@@ -223,10 +180,6 @@
         )
     }
 
-<<<<<<< HEAD
-=======
-    @Ignore
->>>>>>> d72ced16
     @Test
     fun `test conflicts (functions with different return types)`() {
         assertErrorOfType(
@@ -245,10 +198,6 @@
         )
     }
 
-<<<<<<< HEAD
-=======
-    @Ignore
->>>>>>> d72ced16
     @Test
     fun `test conflicts (functions with different signatures)`() {
         assertErrorOfType(
@@ -263,13 +212,8 @@
         )
     }
 
-<<<<<<< HEAD
-    // Assuming no functional features.
-
-=======
     // ----------- Parameters tests ---------------------------------------------
 
-    @Ignore
     @Test
     fun `test undefined default value`() {
         assertErrorOfType(
@@ -281,7 +225,6 @@
         )
     }
 
-    @Ignore
     @Test
     fun `test undefined default value (defined inside a function)`() {
         assertErrorOfType(
@@ -306,7 +249,6 @@
         )
     }
 
-    @Ignore
     @Test
     fun `test undefined default value (defined later)`() {
         assertErrorOfType(
@@ -329,7 +271,6 @@
         )
     }
 
-    @Ignore
     @Test
     fun `test looping default value`() {
         assertErrorOfType(
@@ -343,7 +284,6 @@
         )
     }
 
-    @Ignore
     @Test
     fun `test parameters name conflicts`() {
         assertErrorOfType(
@@ -355,7 +295,6 @@
         )
     }
 
-    @Ignore
     @Test
     fun `test parameters with variables conflicts`() {
         assertErrorOfType(
@@ -369,7 +308,6 @@
         )
     }
 
-    @Ignore
     @Test
     fun `test parameters with functions conflicts`() {
         assertErrorOfType(
@@ -383,7 +321,6 @@
         )
     }
 
-    @Ignore
     @Test
     fun `test parameters used outside a function`() {
         assertErrorOfType(
@@ -400,8 +337,6 @@
 
     // ----------Assuming no functional features--------------------------------------------------
 
-    @Ignore
->>>>>>> d72ced16
     @Test
     fun `test calling variables`() {
         assertErrorOfType(
@@ -416,10 +351,6 @@
         )
     }
 
-<<<<<<< HEAD
-=======
-    @Ignore
->>>>>>> d72ced16
     @Test
     fun `test using functions in assignment`() {
         assertErrorOfType(
@@ -434,7 +365,6 @@
         )
     }
 
-<<<<<<< HEAD
     @Test
     fun `test using functions in conditions`() {
         assertErrorOfType(
@@ -446,8 +376,9 @@
                     
                 """,
             Diagnostic.NameResolutionErrors.FunctionIsNotVariable::class
-=======
-    @Ignore
+        )
+    }
+
     @Test
     fun `test calling a parameter`() {
         assertErrorOfType(
@@ -458,7 +389,6 @@
                     
                 """,
             Diagnostic.NameResolutionErrors.VariableIsNotCallable::class
->>>>>>> d72ced16
         )
     }
 }
package compiler.intermediate_form

import compiler.ast.Expression
import compiler.ast.Function
import compiler.ast.NamedNode
import compiler.ast.Type
import compiler.ast.Variable
import compiler.common.intermediate_form.FunctionDetailsGeneratorInterface
import compiler.common.intermediate_form.VariableAccessGenerator
import compiler.common.reference_collections.ReferenceHashMap
import compiler.common.reference_collections.ReferenceSet
import compiler.common.reference_collections.referenceHashMapOf
import compiler.common.reference_collections.referenceHashSetOf
import compiler.semantic_analysis.VariablePropertiesAnalyzer
import kotlin.test.Test
import kotlin.test.assertTrue

class ExpressionControlFlowTest {

    private class TestFunctionDetailsGenerator(val function: Function) : FunctionDetailsGeneratorInterface {
        override fun generateCall(args: List<IntermediateFormTreeNode>): FunctionDetailsGeneratorInterface.FunctionCallIntermediateForm {
            val callResult = IntermediateFormTreeNode.DummyCallResult()
            return FunctionDetailsGeneratorInterface.FunctionCallIntermediateForm(
                ControlFlowGraphBuilder().addSingleTree(IntermediateFormTreeNode.DummyCall(function, args, callResult)).build(),
                callResult
            )
        }

        override fun genPrologue(): ControlFlowGraph {
            throw NotImplementedError()
        }

        override fun genEpilogue(): ControlFlowGraph {
            throw NotImplementedError()
        }

        override fun genRead(namedNode: NamedNode, isDirect: Boolean): IntermediateFormTreeNode {
            return IntermediateFormTreeNode.DummyRead(namedNode, isDirect)
        }

        override fun genWrite(namedNode: NamedNode, value: IntermediateFormTreeNode, isDirect: Boolean): IntermediateFormTreeNode {
            return IntermediateFormTreeNode.DummyWrite(namedNode, value, isDirect)
        }
    }

    private class ExpressionContext(
        varNames: Set<String>,
        functions: Map<String, Pair<Type, List<Type>>> = emptyMap(), // first element is return type
        funToAffectedVar: Map<String, Set<String>> = emptyMap(),
        val currentFunction: Function = Function("dummy", emptyList(), Type.Unit, emptyList()),
<<<<<<< HEAD
        val callGraph: ReferenceHashMap<String, ReferenceSet<String>> = referenceHashMapOf()
=======
        val callGraph: ReferenceHashMap<String, ReferenceSet<String>> = ReferenceHashMap(),
        val globals: Set<String> = emptySet()
>>>>>>> eb494953
    ) {
        val nameResolution: ReferenceHashMap<Any, NamedNode> = referenceHashMapOf()
        var nameToVarMap: Map<String, Variable>
        var nameToFunMap: Map<String, Function>
<<<<<<< HEAD
        val functionDetailsGenerators = referenceHashMapOf<Function, FunctionDetailsGeneratorInterface>()
        val variableProperties = referenceHashMapOf<Any, VariablePropertiesAnalyzer.VariableProperties>()
        val finalCallGraph = referenceHashMapOf<Function, ReferenceSet<Function>>()
        val argumentResolution: ReferenceHashMap<Expression.FunctionCall.Argument, Function.Parameter> = referenceHashMapOf()

=======
        val functionDetailsGenerators = ReferenceHashMap<Function, FunctionDetailsGeneratorInterface>()
        val variableProperties = ReferenceHashMap<Any, VariablePropertiesAnalyzer.VariableProperties>()
        val finalCallGraph: ReferenceHashMap<Function, ReferenceSet<Function>> = ReferenceHashMap()
        val argumentResolution: ReferenceHashMap<Expression.FunctionCall.Argument, Function.Parameter> = ReferenceHashMap()
>>>>>>> eb494953
        init {
            val mutableVariableProperties = referenceHashMapOf<Any, VariablePropertiesAnalyzer.MutableVariableProperties>()

            nameToVarMap = varNames.associateWith { Variable(Variable.Kind.VARIABLE, it, Type.Number, null) }
            for (name in varNames) {
                mutableVariableProperties[nameToVarMap[name]!!] =
                    VariablePropertiesAnalyzer.MutableVariableProperties(
                        if (name in globals) VariablePropertiesAnalyzer.GlobalContext else currentFunction
                    )
            }
            nameToFunMap = functions.keys.associateWith {
                Function(
                    it,
                    functions[it]!!.second.map { paramType -> Function.Parameter("", paramType, null) },
                    functions[it]!!.first,
                    emptyList()
                )
            }
            for (name in functions.keys) {
                finalCallGraph[nameToFunMap[name]!!] = referenceHashSetOf(nameToFunMap[name]!!)
            }
            for (function in nameToFunMap.values union setOf(currentFunction)) {
                functionDetailsGenerators[function] = TestFunctionDetailsGenerator(function)
            }
            funToAffectedVar.forEach {
                for (variable in it.value) {
                    mutableVariableProperties[nameToVarMap[variable]]!!.writtenIn.add(nameToFunMap[it.key]!!)
                }
            }

            for ((variable, mutableVP) in mutableVariableProperties.entries)
                variableProperties[variable] = VariablePropertiesAnalyzer.fixVariableProperties(mutableVP)
        }

        fun createCfg(expr: Expression, targetVariable: Variable? = null): ControlFlowGraph {
            return ControlFlow.createGraphForExpression(
                expr,
                targetVariable,
                currentFunction,
                nameResolution,
                variableProperties,
                finalCallGraph,
                functionDetailsGenerators,
                argumentResolution,
<<<<<<< HEAD
                referenceHashMapOf()
=======
                referenceMapOf(),
                object : VariableAccessGenerator {
                    override fun genRead(namedNode: NamedNode, isDirect: Boolean): IntermediateFormTreeNode =
                        IntermediateFormTreeNode.DummyRead(namedNode, isDirect, true)

                    override fun genWrite(namedNode: NamedNode, value: IntermediateFormTreeNode, isDirect: Boolean): IntermediateFormTreeNode =
                        IntermediateFormTreeNode.DummyWrite(namedNode, value, isDirect, true)
                }
>>>>>>> eb494953
            )
        }
    }

    private infix fun String.asVarIn(exprContext: ExpressionContext): Variable {
        return exprContext.nameToVarMap[this]!!
    }

    private infix fun String.asFunIn(exprContext: ExpressionContext): Function {
        return exprContext.nameToFunMap[this]!!
    }

    private infix fun Pair<String, List<Expression>>.asFunCallIn(exprContext: ExpressionContext): Expression.FunctionCall {
        val result = Expression.FunctionCall(this.first, this.second.map { Expression.FunctionCall.Argument(null, it) })
        for (i in result.arguments.indices) {
            exprContext.argumentResolution[result.arguments[i]] = (this.first asFunIn exprContext).parameters[i]
        }
        exprContext.nameResolution[result] = exprContext.nameToFunMap[this.first]!!
        return result
    }

    private infix fun String.asFunCallIn(exprContext: ExpressionContext): Expression.FunctionCall {
        return Pair<String, List<Expression>>(this, emptyList()) asFunCallIn exprContext
    }

    private infix fun String.withArgs(list: List<Expression>): Pair<String, List<Expression>> {
        return Pair(this, list)
    }

    private infix fun String.asVarExprIn(exprContext: ExpressionContext): Expression.Variable {
        val result = Expression.Variable(this)
        exprContext.nameResolution[result] = this asVarIn exprContext
        return result
    }

    private infix fun Expression.add(expr: Expression): Expression {
        return Expression.BinaryOperation(Expression.BinaryOperation.Kind.ADD, this, expr)
    }

    private infix fun Expression.and(expr: Expression): Expression {
        return Expression.BinaryOperation(Expression.BinaryOperation.Kind.AND, this, expr)
    }

    private infix fun Expression.or(expr: Expression): Expression {
        return Expression.BinaryOperation(Expression.BinaryOperation.Kind.OR, this, expr)
    }

    private fun ternary(cond: Expression, ifTrue: Expression, ifFalse: Expression): Expression {
        return Expression.Conditional(cond, ifTrue, ifFalse)
    }

    private infix fun ControlFlowGraph.hasSameStructureAs(cfg: ControlFlowGraph): Boolean {
        val registersMap = referenceHashMapOf<Register, Register>()
        val callResultsMap = referenceHashMapOf<IntermediateFormTreeNode.DummyCallResult, IntermediateFormTreeNode.DummyCallResult>()
        val nodeMap = referenceHashMapOf<IntermediateFormTreeNode, IntermediateFormTreeNode>()

        fun <T> ReferenceHashMap<T, T>.ensurePairSymmetrical(a: T, b: T): Boolean {
            if (!this.containsKey(a)) {
                this[a] = b
                return true
            }
            return this[a]!! === b
        }

        infix fun IntermediateFormTreeNode.hasSameStructureAs(iftNode: IntermediateFormTreeNode): Boolean {
            if (this::class != iftNode::class) return false
            if (!(nodeMap.ensurePairSymmetrical(this, iftNode))) return false
            return when (this) {
                is IntermediateFormTreeNode.BinaryOperator -> {
                    (this.left hasSameStructureAs (iftNode as IntermediateFormTreeNode.BinaryOperator).left) &&
                        (this.right hasSameStructureAs iftNode.right)
                }

                is IntermediateFormTreeNode.UnaryOperator -> {
                    this.node hasSameStructureAs (iftNode as IntermediateFormTreeNode.UnaryOperator).node
                }

                is IntermediateFormTreeNode.DummyCall -> {
                    if (this.function != (iftNode as IntermediateFormTreeNode.DummyCall).function) return false
                    if (this.args.size != iftNode.args.size) return false
                    (this.args zip iftNode.args).forEach {
                        if (!nodeMap.ensurePairSymmetrical(it.first, it.second)) return false
                    }
                    return this.callResult hasSameStructureAs iftNode.callResult
                }

                is IntermediateFormTreeNode.DummyCallResult -> callResultsMap.ensurePairSymmetrical(this, iftNode as IntermediateFormTreeNode.DummyCallResult)
                is IntermediateFormTreeNode.DummyWrite -> (this.namedNode == (iftNode as IntermediateFormTreeNode.DummyWrite).namedNode) && (this.isDirect == iftNode.isDirect) && (this.isGlobal == iftNode.isGlobal) && (nodeMap.ensurePairSymmetrical(this.value, iftNode.value))
                is IntermediateFormTreeNode.MemoryWrite -> (this.address == (iftNode as IntermediateFormTreeNode.MemoryWrite).address) && (this.value hasSameStructureAs iftNode.value)
                is IntermediateFormTreeNode.RegisterWrite -> registersMap.ensurePairSymmetrical(this.register, (iftNode as IntermediateFormTreeNode.RegisterWrite).register) && (this.node hasSameStructureAs iftNode.node)
                is IntermediateFormTreeNode.RegisterRead -> registersMap.ensurePairSymmetrical(this.register, (iftNode as IntermediateFormTreeNode.RegisterRead).register)
                else -> {
                    this == iftNode
                }
            }
        }

        if (this.treeRoots.size != cfg.treeRoots.size) return false

        fun dfs(left: IntermediateFormTreeNode, right: IntermediateFormTreeNode): Boolean {
            if (! (left hasSameStructureAs right)) return false

            if (this.unconditionalLinks.containsKey(left)) {
                if (!cfg.unconditionalLinks.containsKey(right)) return false
                val leftNext = this.unconditionalLinks[left]!!
                val rightNext = cfg.unconditionalLinks[right]!!
                if (nodeMap.containsKey(leftNext)) {
                    if (!(nodeMap[leftNext]!! === rightNext)) return false
                } else {
                    if (!dfs(leftNext, rightNext)) return false
                }
            }

            if (this.conditionalTrueLinks.containsKey(left)) {
                if (!cfg.conditionalTrueLinks.containsKey(right)) return false
                val leftNext = this.conditionalTrueLinks[left]!!
                val rightNext = cfg.conditionalTrueLinks[right]!!
                if (nodeMap.containsKey(leftNext)) {
                    if (!(nodeMap[leftNext]!! === rightNext)) return false
                } else {
                    if (!dfs(leftNext, rightNext)) return false
                }
            }

            if (this.conditionalFalseLinks.containsKey(left)) {
                if (!cfg.conditionalFalseLinks.containsKey(right)) return false
                val leftNext = this.conditionalFalseLinks[left]!!
                val rightNext = cfg.conditionalFalseLinks[right]!!
                if (nodeMap.containsKey(leftNext)) {
                    if (!(nodeMap[leftNext]!! === rightNext)) return false
                } else {
                    if (!dfs(leftNext, rightNext)) return false
                }
            }

            return true
        }

        return if (this.entryTreeRoot == null)
            cfg.entryTreeRoot == null
        else
            dfs(this.entryTreeRoot!!, cfg.entryTreeRoot!!)
    }

    private fun IntermediateFormTreeNode.toCfg(): ControlFlowGraph =
        ControlFlowGraphBuilder().addSingleTree(this).build()

    private infix fun ControlFlowGraph.merge(cfg: ControlFlowGraph): ControlFlowGraph =
        ControlFlowGraphBuilder().mergeUnconditionally(this).mergeUnconditionally(cfg).build()

    private infix fun IntermediateFormTreeNode.merge(cfg: ControlFlowGraph): ControlFlowGraph =
        this.toCfg() merge cfg

    private infix fun ControlFlowGraph.merge(iftNode: IntermediateFormTreeNode): ControlFlowGraph =
        this merge iftNode.toCfg()

    private infix fun IntermediateFormTreeNode.merge(iftNode: IntermediateFormTreeNode): ControlFlowGraph =
        this.toCfg() merge iftNode.toCfg()

    private fun mergeCFGsConditionally(condition: ControlFlowGraph, cfgTrue: ControlFlowGraph, cfgFalse: ControlFlowGraph): ControlFlowGraph {
        return ControlFlowGraphBuilder().mergeUnconditionally(condition).mergeConditionally(cfgTrue, cfgFalse).build()
    }

    @Test
    fun `basic expressions`() {
        val context = ExpressionContext(
            setOf("x", "y")
        )

        val xExpr = "x" asVarExprIn context
        val yExpr = "y" asVarExprIn context
        val xVarRead = IntermediateFormTreeNode.DummyRead("x" asVarIn context, true)
        val yVarRead = IntermediateFormTreeNode.DummyRead("y" asVarIn context, true)

        val basic = context.createCfg(xExpr)
        val operatorTests = mapOf(

            Expression.BooleanLiteral(true) to IntermediateFormTreeNode.Const(1),
            Expression.NumberLiteral(5) to IntermediateFormTreeNode.Const(5),

            Expression.UnaryOperation(Expression.UnaryOperation.Kind.NOT, xExpr) to IntermediateFormTreeNode.LogicalNegation(xVarRead),
            Expression.UnaryOperation(Expression.UnaryOperation.Kind.BIT_NOT, xExpr) to IntermediateFormTreeNode.BitNegation(xVarRead),
            Expression.UnaryOperation(Expression.UnaryOperation.Kind.MINUS, xExpr) to IntermediateFormTreeNode.Negation(xVarRead),
            Expression.UnaryOperation(Expression.UnaryOperation.Kind.PLUS, xExpr) to xVarRead,

            Expression.BinaryOperation(Expression.BinaryOperation.Kind.ADD, xExpr, yExpr) to IntermediateFormTreeNode.Add(xVarRead, yVarRead),
            Expression.BinaryOperation(Expression.BinaryOperation.Kind.MULTIPLY, xExpr, yExpr) to IntermediateFormTreeNode.Multiply(xVarRead, yVarRead),
            Expression.BinaryOperation(Expression.BinaryOperation.Kind.DIVIDE, xExpr, yExpr) to IntermediateFormTreeNode.Divide(xVarRead, yVarRead),
            Expression.BinaryOperation(Expression.BinaryOperation.Kind.SUBTRACT, xExpr, yExpr) to IntermediateFormTreeNode.Subtract(xVarRead, yVarRead),
            Expression.BinaryOperation(Expression.BinaryOperation.Kind.MODULO, xExpr, yExpr) to IntermediateFormTreeNode.Modulo(xVarRead, yVarRead),

            Expression.BinaryOperation(Expression.BinaryOperation.Kind.BIT_AND, xExpr, yExpr) to IntermediateFormTreeNode.BitAnd(xVarRead, yVarRead),
            Expression.BinaryOperation(Expression.BinaryOperation.Kind.BIT_OR, xExpr, yExpr) to IntermediateFormTreeNode.BitOr(xVarRead, yVarRead),
            Expression.BinaryOperation(Expression.BinaryOperation.Kind.BIT_XOR, xExpr, yExpr) to IntermediateFormTreeNode.BitXor(xVarRead, yVarRead),
            Expression.BinaryOperation(Expression.BinaryOperation.Kind.BIT_SHIFT_LEFT, xExpr, yExpr) to IntermediateFormTreeNode.BitShiftLeft(xVarRead, yVarRead),
            Expression.BinaryOperation(Expression.BinaryOperation.Kind.BIT_SHIFT_RIGHT, xExpr, yExpr) to IntermediateFormTreeNode.BitShiftRight(xVarRead, yVarRead),

            Expression.BinaryOperation(Expression.BinaryOperation.Kind.XOR, xExpr, yExpr) to IntermediateFormTreeNode.LogicalXor(xVarRead, yVarRead),
            Expression.BinaryOperation(Expression.BinaryOperation.Kind.IFF, xExpr, yExpr) to IntermediateFormTreeNode.LogicalIff(xVarRead, yVarRead),

            Expression.BinaryOperation(Expression.BinaryOperation.Kind.EQUALS, xExpr, yExpr) to IntermediateFormTreeNode.Equals(xVarRead, yVarRead),
            Expression.BinaryOperation(Expression.BinaryOperation.Kind.NOT_EQUALS, xExpr, yExpr) to IntermediateFormTreeNode.NotEquals(xVarRead, yVarRead),
            Expression.BinaryOperation(Expression.BinaryOperation.Kind.LESS_THAN, xExpr, yExpr) to IntermediateFormTreeNode.LessThan(xVarRead, yVarRead),
            Expression.BinaryOperation(Expression.BinaryOperation.Kind.LESS_THAN_OR_EQUALS, xExpr, yExpr) to IntermediateFormTreeNode.LessThanOrEquals(xVarRead, yVarRead),
            Expression.BinaryOperation(Expression.BinaryOperation.Kind.GREATER_THAN, xExpr, yExpr) to IntermediateFormTreeNode.GreaterThan(xVarRead, yVarRead),
            Expression.BinaryOperation(Expression.BinaryOperation.Kind.GREATER_THAN_OR_EQUALS, xExpr, yExpr) to IntermediateFormTreeNode.GreaterThanOrEquals(xVarRead, yVarRead),
        )
        assertTrue(basic hasSameStructureAs IntermediateFormTreeNode.DummyRead("x" asVarIn context, true).toCfg())

        for ((expr, iftNode) in operatorTests) {
            assertTrue(context.createCfg(expr) hasSameStructureAs iftNode.toCfg(), expr.toString())
        }
    }

    @Test
    fun `assignment`() {
        val context = ExpressionContext(
            setOf("x", "y")
        )

        val assignmentCfg = context.createCfg("x" asVarExprIn context, "y" asVarIn context) // y = x

        assertTrue(
            assignmentCfg hasSameStructureAs IntermediateFormTreeNode.DummyWrite("y" asVarIn context, IntermediateFormTreeNode.DummyRead("x" asVarIn context, true), true).toCfg()
        )
    }

    @Test
    fun `global variables`() {
        val context = ExpressionContext(
            setOf("x"),
            globals = setOf("x")
        )

        val read = context.createCfg("x" asVarExprIn context)
        assertTrue(
            read hasSameStructureAs
                IntermediateFormTreeNode.DummyRead(
                    "x" asVarIn context,
                    isDirect = false,
                    isGlobal = true
                ).toCfg()
        )

        val write = context.createCfg(Expression.NumberLiteral(10), "x" asVarIn context)
        assertTrue(
            write hasSameStructureAs
                IntermediateFormTreeNode.DummyWrite(
                    "x" asVarIn context,
                    IntermediateFormTreeNode.Const(10),
                    isDirect = false,
                    isGlobal = true
                ).toCfg()
        )
    }

    @Test
    fun `function calls test`() {
        val context = ExpressionContext(
            setOf("x"),
            mapOf(
                "f" to Pair(Type.Number, emptyList()),
                "g" to Pair(Type.Number, emptyList())
            ),
            mapOf(
                "f" to setOf("x")
            )
        )

        val r1 = Register()
        val r2 = Register()
        val callResult = IntermediateFormTreeNode.DummyCallResult()

        val basicCall = context.createCfg("f" asFunCallIn context) // f()
        assertTrue(
            basicCall hasSameStructureAs (
                IntermediateFormTreeNode.DummyCall("f" asFunIn context, emptyList(), callResult)
                    merge IntermediateFormTreeNode.RegisterWrite(r1, callResult)
                    merge IntermediateFormTreeNode.RegisterRead(r1)
                )
        )

        val callAffectingVariable = context.createCfg( // x + f(), f affects x
            ("x" asVarExprIn context)
                add ("f" asFunCallIn context)
        )
        assertTrue(
            callAffectingVariable hasSameStructureAs (
                IntermediateFormTreeNode.RegisterWrite(r1, IntermediateFormTreeNode.DummyRead("x" asVarIn context, true))
                    merge IntermediateFormTreeNode.DummyCall("f" asFunIn context, emptyList(), callResult)
                    merge IntermediateFormTreeNode.RegisterWrite(r2, callResult)
                    merge IntermediateFormTreeNode.Add(IntermediateFormTreeNode.RegisterRead(r1), IntermediateFormTreeNode.RegisterRead(r2))
                )
        )

        val callNotAffectingVariable = context.createCfg( // x + g(), g does not affect x
            ("x" asVarExprIn context)
                add ("g" asFunCallIn context)
        )
        assertTrue(
            callNotAffectingVariable hasSameStructureAs (
                IntermediateFormTreeNode.DummyCall("g" asFunIn context, emptyList(), callResult)
                    merge IntermediateFormTreeNode.RegisterWrite(r1, callResult)
                    merge IntermediateFormTreeNode.Add(IntermediateFormTreeNode.DummyRead("x" asVarIn context, true), IntermediateFormTreeNode.RegisterRead(r1))
                )
        )

        val variableAfterAffectingFunction = context.createCfg( // f() + x, f affects x
            ("f" asFunCallIn context)
                add ("x" asVarExprIn context)
        )
        assertTrue(
            variableAfterAffectingFunction hasSameStructureAs (
                IntermediateFormTreeNode.DummyCall("f" asFunIn context, emptyList(), callResult)
                    merge IntermediateFormTreeNode.RegisterWrite(r1, callResult)
                    merge IntermediateFormTreeNode.Add(IntermediateFormTreeNode.RegisterRead(r1), IntermediateFormTreeNode.DummyRead("x" asVarIn context, true))
                )
        )

        val variableAfterNotAffectingFunction = context.createCfg( // g() + x, g does not affect x
            ("g" asFunCallIn context)
                add ("x" asVarExprIn context)
        )
        assertTrue(
            variableAfterNotAffectingFunction hasSameStructureAs (
                IntermediateFormTreeNode.DummyCall("g" asFunIn context, emptyList(), callResult)
                    merge IntermediateFormTreeNode.RegisterWrite(r1, callResult)
                    merge IntermediateFormTreeNode.Add(IntermediateFormTreeNode.RegisterRead(r1), IntermediateFormTreeNode.DummyRead("x" asVarIn context, true))
                )
        )

        val variableOnBothSidesOfFunction = context.createCfg( // x + f() + x, f -> x
            ("x" asVarExprIn context)
                add ("f" asFunCallIn context)
                add ("x" asVarExprIn context)
        )
        assertTrue(
            variableOnBothSidesOfFunction hasSameStructureAs (
                IntermediateFormTreeNode.RegisterWrite(r1, IntermediateFormTreeNode.DummyRead("x" asVarIn context, true))
                    merge IntermediateFormTreeNode.DummyCall("f" asFunIn context, emptyList(), callResult)
                    merge IntermediateFormTreeNode.RegisterWrite(r2, callResult)
                    merge IntermediateFormTreeNode.Add(IntermediateFormTreeNode.Add(IntermediateFormTreeNode.RegisterRead(r1), IntermediateFormTreeNode.RegisterRead(r2)), IntermediateFormTreeNode.DummyRead("x" asVarIn context, true))
                )
        )

        val multipleUsageBeforeCall = context.createCfg( // x + x + f(), f -> x
            ("x" asVarExprIn context)
                add ("x" asVarExprIn context)
                add ("f" asFunCallIn context)
        )
        assertTrue(
            multipleUsageBeforeCall hasSameStructureAs (
                IntermediateFormTreeNode.RegisterWrite(r1, IntermediateFormTreeNode.DummyRead("x" asVarIn context, true))
                    merge IntermediateFormTreeNode.DummyCall("f" asFunIn context, emptyList(), callResult)
                    merge IntermediateFormTreeNode.RegisterWrite(r2, callResult)
                    merge IntermediateFormTreeNode.Add(
                        IntermediateFormTreeNode.Add(
                            IntermediateFormTreeNode.RegisterRead(r1),
                            IntermediateFormTreeNode.RegisterRead(r1)
                        ),
                        IntermediateFormTreeNode.RegisterRead(r2)
                    )
                )
        )
    }

    @Test
    fun `conditionals`() {
        val context = ExpressionContext(
            setOf("x", "y", "z")
        )

        val r1 = Register()

        val andCfg = context.createCfg( // x oraz y
            ("x" asVarExprIn context)
                and ("y" asVarExprIn context)
        )
        assertTrue(
            andCfg hasSameStructureAs (
                mergeCFGsConditionally(
                    IntermediateFormTreeNode.DummyRead("x" asVarIn context, true).toCfg(),
                    IntermediateFormTreeNode.RegisterWrite(r1, IntermediateFormTreeNode.DummyRead("y" asVarIn context, true)).toCfg(),
                    IntermediateFormTreeNode.RegisterWrite(r1, IntermediateFormTreeNode.Const(0)).toCfg()
                )
                    merge IntermediateFormTreeNode.RegisterRead(r1)
                )
        )

        val orCfg = context.createCfg( // x lub y
            ("x" asVarExprIn context)
                or ("y" asVarExprIn context)
        )
        assertTrue(
            orCfg hasSameStructureAs (
                mergeCFGsConditionally(
                    IntermediateFormTreeNode.DummyRead("x" asVarIn context, true).toCfg(),
                    IntermediateFormTreeNode.RegisterWrite(r1, IntermediateFormTreeNode.Const(1)).toCfg(),
                    IntermediateFormTreeNode.RegisterWrite(r1, IntermediateFormTreeNode.DummyRead("y" asVarIn context, true)).toCfg()
                )
                    merge IntermediateFormTreeNode.RegisterRead(r1)
                )
        )

        val ternaryCfg = context.createCfg( // x ? y : z
            ternary(
                "x" asVarExprIn context,
                "y" asVarExprIn context,
                "z" asVarExprIn context
            )
        )
        assertTrue(
            ternaryCfg hasSameStructureAs (
                mergeCFGsConditionally(
                    IntermediateFormTreeNode.DummyRead("x" asVarIn context, true).toCfg(),
                    IntermediateFormTreeNode.RegisterWrite(r1, IntermediateFormTreeNode.DummyRead("y" asVarIn context, true)).toCfg(),
                    IntermediateFormTreeNode.RegisterWrite(r1, IntermediateFormTreeNode.DummyRead("z" asVarIn context, true)).toCfg()
                )
                    merge IntermediateFormTreeNode.RegisterRead(r1)
                )
        )
    }

    @Test
    fun `conditionals with function calls`() {
        val context = ExpressionContext(
            setOf("x", "y", "z"),
            mapOf(
                "f" to Pair(Type.Number, emptyList()),
                "g" to Pair(Type.Number, emptyList()),
                "h" to Pair(Type.Number, emptyList()),
            ),
            mapOf(
                "f" to setOf("x"),
                "g" to setOf("y"),
                "h" to setOf("z"),
            )
        )

        val r1 = Register()
        val r2 = Register()
        val r3 = Register()
        val r4 = Register()
        val r5 = Register()
        val r6 = Register()
        val r7 = Register()
        val callResult1 = IntermediateFormTreeNode.DummyCallResult()
        val callResult2 = IntermediateFormTreeNode.DummyCallResult()
        val callResult3 = IntermediateFormTreeNode.DummyCallResult()

        val variableInConditional = context.createCfg( // ( x ? x : x ) + f(), f -> x
            ternary(
                "x" asVarExprIn context,
                "x" asVarExprIn context,
                "x" asVarExprIn context
            ) add ("f" asFunCallIn context)
        )
        assertTrue(
            variableInConditional hasSameStructureAs (
                mergeCFGsConditionally(
                    IntermediateFormTreeNode.DummyRead("x" asVarIn context, true).toCfg(),
                    IntermediateFormTreeNode.RegisterWrite(r1, IntermediateFormTreeNode.DummyRead("x" asVarIn context, true)).toCfg(),
                    IntermediateFormTreeNode.RegisterWrite(r1, IntermediateFormTreeNode.DummyRead("x" asVarIn context, true)).toCfg()
                )
                    merge IntermediateFormTreeNode.DummyCall("f" asFunIn context, emptyList(), callResult1)
                    merge IntermediateFormTreeNode.RegisterWrite(r2, callResult1)
                    merge IntermediateFormTreeNode.Add(IntermediateFormTreeNode.RegisterRead(r1), IntermediateFormTreeNode.RegisterRead(r2))
                )
        )

        val functionCallsInConditional = context.createCfg( // x + y + z + ( f() ? g() : h() ), f -> x, g -> y, h -> z
            ("x" asVarExprIn context) add ("y" asVarExprIn context) add ("z" asVarExprIn context) add
                ternary(
                    "f" asFunCallIn context,
                    "g" asFunCallIn context,
                    "h" asFunCallIn context,
                )
        )
        assertTrue(
            functionCallsInConditional hasSameStructureAs (
                IntermediateFormTreeNode.RegisterWrite(r1, IntermediateFormTreeNode.DummyRead("x" asVarIn context, true))
                    merge IntermediateFormTreeNode.RegisterWrite(r2, IntermediateFormTreeNode.DummyRead("y" asVarIn context, true))
                    merge IntermediateFormTreeNode.RegisterWrite(r3, IntermediateFormTreeNode.DummyRead("z" asVarIn context, true))
                    merge mergeCFGsConditionally(
                        IntermediateFormTreeNode.DummyCall("f" asFunIn context, emptyList(), callResult1)
                            merge IntermediateFormTreeNode.RegisterWrite(r4, callResult1)
                            merge IntermediateFormTreeNode.RegisterRead(r4),
                        IntermediateFormTreeNode.DummyCall("g" asFunIn context, emptyList(), callResult2)
                            merge IntermediateFormTreeNode.RegisterWrite(r5, callResult2)
                            merge IntermediateFormTreeNode.RegisterWrite(r7, IntermediateFormTreeNode.RegisterRead(r5)),
                        IntermediateFormTreeNode.DummyCall("h" asFunIn context, emptyList(), callResult3)
                            merge IntermediateFormTreeNode.RegisterWrite(r6, callResult3)
                            merge IntermediateFormTreeNode.RegisterWrite(r7, IntermediateFormTreeNode.RegisterRead(r6))
                    )
                    merge IntermediateFormTreeNode.Add(
                        IntermediateFormTreeNode.Add(
                            IntermediateFormTreeNode.Add(
                                IntermediateFormTreeNode.RegisterRead(r1),
                                IntermediateFormTreeNode.RegisterRead(r2)
                            ),
                            IntermediateFormTreeNode.RegisterRead(r3)
                        ),
                        IntermediateFormTreeNode.RegisterRead(r7)
                    )
                )
        )

        val andWithFunction = context.createCfg( // x oraz f(), f -> x
            ("x" asVarExprIn context)
                and ("f" asFunCallIn context)
        )
        assertTrue(
            andWithFunction hasSameStructureAs (
                mergeCFGsConditionally(
                    IntermediateFormTreeNode.DummyRead("x" asVarIn context, true).toCfg(),
                    IntermediateFormTreeNode.DummyCall("f" asFunIn context, emptyList(), callResult1)
                        merge IntermediateFormTreeNode.RegisterWrite(r2, callResult1)
                        merge IntermediateFormTreeNode.RegisterWrite(r1, IntermediateFormTreeNode.RegisterRead(r2)),
                    IntermediateFormTreeNode.RegisterWrite(r1, IntermediateFormTreeNode.Const(0)).toCfg()
                )
                    merge IntermediateFormTreeNode.RegisterRead(r1)
                )
        )

        val variableAndFunctionInTernary = context.createCfg( // x ? x : f(), f -> x
            ternary(
                "x" asVarExprIn context,
                "x" asVarExprIn context,
                "f" asFunCallIn context
            )
        )
        assertTrue(
            variableAndFunctionInTernary hasSameStructureAs (
                mergeCFGsConditionally(
                    IntermediateFormTreeNode.DummyRead("x" asVarIn context, true).toCfg(),
                    IntermediateFormTreeNode.RegisterWrite(r1, IntermediateFormTreeNode.DummyRead("x" asVarIn context, true)).toCfg(),
                    IntermediateFormTreeNode.DummyCall("f" asFunIn context, emptyList(), callResult1)
                        merge IntermediateFormTreeNode.RegisterWrite(r2, callResult1)
                        merge IntermediateFormTreeNode.RegisterWrite(r1, IntermediateFormTreeNode.RegisterRead(r2))
                )
                    merge IntermediateFormTreeNode.RegisterRead(r1)
                )
        )
    }

    @Test
    fun `function calls with arguments`() {
        val context = ExpressionContext(
            setOf("x"),
            mapOf(
                "f" to Pair(Type.Number, emptyList()),
                "g" to Pair(Type.Number, listOf(Type.Number, Type.Number)),
                "h" to Pair(Type.Number, listOf(Type.Number)),
            ),
            mapOf(
                "f" to setOf("x")
            )
        )

        val r1 = Register()
        val r2 = Register()
        val r3 = Register()
        val callResult1 = IntermediateFormTreeNode.DummyCallResult()
        val callResult2 = IntermediateFormTreeNode.DummyCallResult()

        val read1 = IntermediateFormTreeNode.RegisterRead(r1)
        val read2 = IntermediateFormTreeNode.RegisterRead(r2)
        val read3 = IntermediateFormTreeNode.RegisterRead(r3)

        val multipleArguments = context.createCfg( // g( x, f() ), f -> x
            "g" withArgs listOf("x" asVarExprIn context, "f" asFunCallIn context)
                asFunCallIn context
        )
        assertTrue(
            multipleArguments hasSameStructureAs (
                IntermediateFormTreeNode.RegisterWrite(r1, IntermediateFormTreeNode.DummyRead("x" asVarIn context, true))
                    merge IntermediateFormTreeNode.DummyCall("f" asFunIn context, emptyList(), callResult1)
                    merge IntermediateFormTreeNode.RegisterWrite(r2, callResult1)
                    merge IntermediateFormTreeNode.DummyCall("g" asFunIn context, listOf(read1, read2), callResult2)
                    merge IntermediateFormTreeNode.RegisterWrite(r3, callResult2)
                    merge IntermediateFormTreeNode.RegisterRead(r3)
                )
        )

        val nestedArguments = context.createCfg( // x + h(f()), f -> x
            ("x" asVarExprIn context)
                add ("h" withArgs listOf("f" asFunCallIn context) asFunCallIn context)
        )
        assertTrue(
            nestedArguments hasSameStructureAs (
                IntermediateFormTreeNode.RegisterWrite(r1, IntermediateFormTreeNode.DummyRead("x" asVarIn context, true))
                    merge IntermediateFormTreeNode.DummyCall("f" asFunIn context, emptyList(), callResult1)
                    merge IntermediateFormTreeNode.RegisterWrite(r2, callResult1)
                    merge IntermediateFormTreeNode.DummyCall("h" asFunIn context, listOf(read2), callResult2)
                    merge IntermediateFormTreeNode.RegisterWrite(r3, callResult2)
                    merge IntermediateFormTreeNode.Add(read1, read3)
                )
        )
    }

    @Test
    fun `execution order test`() {
        val context = ExpressionContext(
            setOf("x", "y", "a", "b"),
            mapOf(
                "f" to Pair(Type.Number, emptyList()),
                "g" to Pair(Type.Number, listOf(Type.Number, Type.Number)),
                "h" to Pair(Type.Number, emptyList()),
            ),
            mapOf(
                "f" to setOf("x"),
                "h" to setOf("b"),
            )
        )

        val r1 = Register()
        val r2 = Register()
        val r3 = Register()
        val r4 = Register()
        val r5 = Register()
        val r6 = Register()
        val callResult1 = IntermediateFormTreeNode.DummyCallResult()
        val callResult2 = IntermediateFormTreeNode.DummyCallResult()
        val callResult3 = IntermediateFormTreeNode.DummyCallResult()

        val cfg = context.createCfg( //   x + ( g( a + f() , b ) + ( ( b + x ) + ( h() ? x : y ) ) ), f -> x, h -> b
            ("x" asVarExprIn context)
                add (
                    (
                        "g" withArgs listOf(
                            ("a" asVarExprIn context) add ("f" asFunCallIn context),
                            ("b" asVarExprIn context)
                        ) asFunCallIn context
                        )
                        add (
                            (("b" asVarExprIn context) add ("x" asVarExprIn context))
                                add ternary(
                                    "h" asFunCallIn context,
                                    "x" asVarExprIn context,
                                    "y" asVarExprIn context
                                )
                            )
                    )
        )

        assertTrue(
            cfg hasSameStructureAs (
                IntermediateFormTreeNode.RegisterWrite(r1, IntermediateFormTreeNode.DummyRead("x" asVarIn context, true))
                    merge IntermediateFormTreeNode.DummyCall("f" asFunIn context, emptyList(), callResult1)
                    merge IntermediateFormTreeNode.RegisterWrite(r2, callResult1)
                    merge IntermediateFormTreeNode.DummyCall(
                        "g" asFunIn context,
                        listOf(
                            IntermediateFormTreeNode.Add(
                                IntermediateFormTreeNode.DummyRead("a" asVarIn context, true),
                                IntermediateFormTreeNode.RegisterRead(r2)
                            ),
                            IntermediateFormTreeNode.DummyRead("b" asVarIn context, true)
                        ),
                        callResult2
                    )
                    merge IntermediateFormTreeNode.RegisterWrite(r3, callResult2)
                    merge IntermediateFormTreeNode.RegisterWrite(r4, IntermediateFormTreeNode.DummyRead("b" asVarIn context, true))
                    merge IntermediateFormTreeNode.DummyCall("h" asFunIn context, emptyList(), callResult3)
                    merge IntermediateFormTreeNode.RegisterWrite(r5, callResult3)
                    merge mergeCFGsConditionally(
                        IntermediateFormTreeNode.RegisterRead(r5).toCfg(),
                        IntermediateFormTreeNode.RegisterWrite(r6, IntermediateFormTreeNode.DummyRead("x" asVarIn context, true)).toCfg(),
                        IntermediateFormTreeNode.RegisterWrite(r6, IntermediateFormTreeNode.DummyRead("y" asVarIn context, true)).toCfg()
                    )
                    merge IntermediateFormTreeNode.Add(
                        IntermediateFormTreeNode.RegisterRead(r1),
                        IntermediateFormTreeNode.Add(
                            IntermediateFormTreeNode.RegisterRead(r3),
                            IntermediateFormTreeNode.Add(
                                IntermediateFormTreeNode.Add(
                                    IntermediateFormTreeNode.RegisterRead(r4),
                                    IntermediateFormTreeNode.DummyRead("x" asVarIn context, true)
                                ),
                                IntermediateFormTreeNode.RegisterRead(r6)
                            )
                        )
                    )
                )
        )
    }
}<|MERGE_RESOLUTION|>--- conflicted
+++ resolved
@@ -48,28 +48,17 @@
         functions: Map<String, Pair<Type, List<Type>>> = emptyMap(), // first element is return type
         funToAffectedVar: Map<String, Set<String>> = emptyMap(),
         val currentFunction: Function = Function("dummy", emptyList(), Type.Unit, emptyList()),
-<<<<<<< HEAD
-        val callGraph: ReferenceHashMap<String, ReferenceSet<String>> = referenceHashMapOf()
-=======
-        val callGraph: ReferenceHashMap<String, ReferenceSet<String>> = ReferenceHashMap(),
+        val callGraph: ReferenceHashMap<String, ReferenceSet<String>> = referenceHashMapOf(),
         val globals: Set<String> = emptySet()
->>>>>>> eb494953
     ) {
         val nameResolution: ReferenceHashMap<Any, NamedNode> = referenceHashMapOf()
         var nameToVarMap: Map<String, Variable>
         var nameToFunMap: Map<String, Function>
-<<<<<<< HEAD
         val functionDetailsGenerators = referenceHashMapOf<Function, FunctionDetailsGeneratorInterface>()
         val variableProperties = referenceHashMapOf<Any, VariablePropertiesAnalyzer.VariableProperties>()
         val finalCallGraph = referenceHashMapOf<Function, ReferenceSet<Function>>()
         val argumentResolution: ReferenceHashMap<Expression.FunctionCall.Argument, Function.Parameter> = referenceHashMapOf()
 
-=======
-        val functionDetailsGenerators = ReferenceHashMap<Function, FunctionDetailsGeneratorInterface>()
-        val variableProperties = ReferenceHashMap<Any, VariablePropertiesAnalyzer.VariableProperties>()
-        val finalCallGraph: ReferenceHashMap<Function, ReferenceSet<Function>> = ReferenceHashMap()
-        val argumentResolution: ReferenceHashMap<Expression.FunctionCall.Argument, Function.Parameter> = ReferenceHashMap()
->>>>>>> eb494953
         init {
             val mutableVariableProperties = referenceHashMapOf<Any, VariablePropertiesAnalyzer.MutableVariableProperties>()
 
@@ -114,10 +103,7 @@
                 finalCallGraph,
                 functionDetailsGenerators,
                 argumentResolution,
-<<<<<<< HEAD
-                referenceHashMapOf()
-=======
-                referenceMapOf(),
+                referenceHashMapOf(),
                 object : VariableAccessGenerator {
                     override fun genRead(namedNode: NamedNode, isDirect: Boolean): IntermediateFormTreeNode =
                         IntermediateFormTreeNode.DummyRead(namedNode, isDirect, true)
@@ -125,7 +111,6 @@
                     override fun genWrite(namedNode: NamedNode, value: IntermediateFormTreeNode, isDirect: Boolean): IntermediateFormTreeNode =
                         IntermediateFormTreeNode.DummyWrite(namedNode, value, isDirect, true)
                 }
->>>>>>> eb494953
             )
         }
     }

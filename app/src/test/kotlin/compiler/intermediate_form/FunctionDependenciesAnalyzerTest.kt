package compiler.intermediate_form

import compiler.ast.Expression
import compiler.ast.Function
import compiler.ast.NamedNode
import compiler.ast.Program
import compiler.ast.Statement
import compiler.ast.Type
import compiler.ast.Variable
import compiler.common.reference_collections.ReferenceMap
import compiler.common.reference_collections.ReferenceSet
import compiler.common.reference_collections.referenceHashMapOf
import compiler.common.reference_collections.referenceHashSetOf
import compiler.semantic_analysis.VariablePropertiesAnalyzer
import kotlin.test.Ignore
import kotlin.test.Test
import kotlin.test.assertEquals

class FunctionDependenciesAnalyzerTest {
    @Ignore @Test fun `test function details generator creation`() {
        /*
        czynność f() {
            zm a: Liczba = 4
            zm b: Czy = fałsz
            zm c: Liczba = 10
            czynność g(x: Liczba) {
                a = b ? 3 : 2
            }
        }
         */

        val varA = Variable(Variable.Kind.VARIABLE, "a", Type.Number, Expression.NumberLiteral(4))
        val varB = Variable(Variable.Kind.VARIABLE, "b", Type.Boolean, Expression.BooleanLiteral(false))
        val varC = Variable(Variable.Kind.VARIABLE, "c", Type.Number, Expression.NumberLiteral(10))
        val par = Function.Parameter("x", Type.Number, null)
        val functionG = Function(
            "g",
            listOf(par),
            Type.Unit,
            listOf(
                Statement.Assignment(
                    "a",
                    Expression.Conditional(
                        Expression.Variable("b"),
                        Expression.NumberLiteral(3),
                        Expression.NumberLiteral(2)
                    )
                )
            )
        )
        val functionF = Function(
            "f",
            emptyList(),
            Type.Unit,
            listOf(
                Statement.VariableDefinition(varA),
                Statement.VariableDefinition(varB),
                Statement.VariableDefinition(varC),
                Statement.FunctionDefinition(functionG)
            )
        )
        val program = Program(listOf(Program.Global.FunctionDefinition(functionF)))
        val variableProperties = referenceHashMapOf<Any, VariablePropertiesAnalyzer.VariableProperties>(
            par to VariablePropertiesAnalyzer.VariableProperties(functionG, referenceHashSetOf(), referenceHashSetOf()),
            varA to VariablePropertiesAnalyzer.VariableProperties(functionF, referenceHashSetOf(), referenceHashSetOf(functionG)),
            varB to VariablePropertiesAnalyzer.VariableProperties(functionF, referenceHashSetOf(functionG), referenceHashSetOf()),
            varC to VariablePropertiesAnalyzer.VariableProperties(functionF, referenceHashSetOf(), referenceHashSetOf())
        )
<<<<<<< HEAD
// TODO: update FunctionDetailsGeneratorSignature and uncomment
//        val expectedResult = referenceMapOf(
//            functionF to FunctionDetailsGenerator(
//                0u,
//                referenceMapOf(varA to true, varB to true, varC to false),
//                emptyList()
//            ),
//            functionG to FunctionDetailsGenerator(1u, referenceMapOf(par to false), listOf(par))
//        )
//
//        val actualResult = FunctionDependenciesAnalyzer.createFunctionDetailsGenerators(program, variableProperties)
//
//        assertEquals(expectedResult, actualResult)
=======

        val expectedResult = referenceHashMapOf(
            functionF to FunctionDetailsGenerator(
                0u,
                referenceHashMapOf(varA to true, varB to true, varC to false),
                emptyList()
            ),
            functionG to FunctionDetailsGenerator(1u, referenceHashMapOf(par to false), listOf(par))
        )

        val actualResult = FunctionDependenciesAnalyzer.createFunctionDetailsGenerators(program, variableProperties)

        assertEquals(expectedResult, actualResult)
>>>>>>> 7cab5f31
    }

    @Test fun `test a function that does not call`() {
        /*
        Create AST for program:
        ---------------------------------

        czynność f() { }

        */

        val fFunction = Function("f", listOf(), Type.Unit, listOf())
        val globals = listOf(
            Program.Global.FunctionDefinition(fFunction),
        )

        val program = Program(globals)
        val nameResolution: ReferenceMap<Any, NamedNode> = referenceHashMapOf()
        val actualCallGraph = FunctionDependenciesAnalyzer.createCallGraph(program, nameResolution)

        val expectedCallGraph: ReferenceMap<Function, ReferenceSet<Function>> = referenceHashMapOf(
            fFunction to referenceHashSetOf<Function>(),
        )

        assertEquals(expectedCallGraph, actualCallGraph)
    }

    @Test fun `test a function that calls another function`() {
        /*
        Create AST for program:
        ---------------------------------

        czynność f() { }

        czynność g() {
            f()
        }

        */

        val fFunctionCall = Expression.FunctionCall("f", listOf())
        val gFunction = Function("g", listOf(), Type.Unit, listOf(Statement.Evaluation(fFunctionCall)))
        val fFunction = Function("f", listOf(), Type.Unit, listOf())
        val globals = listOf(
            Program.Global.FunctionDefinition(fFunction),
            Program.Global.FunctionDefinition(gFunction),
        )

        val program = Program(globals)
        val nameResolution: ReferenceMap<Any, NamedNode> = referenceHashMapOf(fFunctionCall to fFunction)
        val actualCallGraph = FunctionDependenciesAnalyzer.createCallGraph(program, nameResolution)

        val expectedCallGraph: ReferenceMap<Function, ReferenceSet<Function>> = referenceHashMapOf(
            fFunction to referenceHashSetOf(),
            gFunction to referenceHashSetOf(fFunction),
        )

        assertEquals(expectedCallGraph, actualCallGraph)
    }

    @Test fun `test inner functions`() {
        /*
        Create AST for program:
        ---------------------------------

        czynność f() {
            czynność g() { }

            czynność h() {
                g()
            }
        }

        */

        val gFunctionCall = Expression.FunctionCall("g", listOf())
        val hFunction = Function("h", listOf(), Type.Unit, listOf(Statement.Evaluation(gFunctionCall)))
        val gFunction = Function("g", listOf(), Type.Unit, listOf())
        val fFunction = Function(
            "f", listOf(), Type.Unit,
            listOf(
                Statement.FunctionDefinition(gFunction),
                Statement.FunctionDefinition(hFunction),
            )
        )
        val globals = listOf(
            Program.Global.FunctionDefinition(fFunction),
        )

        val program = Program(globals)
        val nameResolution: ReferenceMap<Any, NamedNode> = referenceHashMapOf(gFunctionCall to gFunction)
        val actualCallGraph = FunctionDependenciesAnalyzer.createCallGraph(program, nameResolution)

        val expectedCallGraph: ReferenceMap<Function, ReferenceSet<Function>> = referenceHashMapOf(
            fFunction to referenceHashSetOf(),
            gFunction to referenceHashSetOf(),
            hFunction to referenceHashSetOf(gFunction),
        )

        assertEquals(expectedCallGraph, actualCallGraph)
    }

    @Test fun `test recursion`() {
        /*
        Create AST for program:
        ---------------------------------

        czynność f() {
            f()
        }

        */

        val fFunctionCall = Expression.FunctionCall("f", listOf())
        val fFunction = Function("f", listOf(), Type.Unit, listOf(Statement.Evaluation(fFunctionCall)))
        val globals = listOf(
            Program.Global.FunctionDefinition(fFunction),
        )

        val program = Program(globals)
        val nameResolution: ReferenceMap<Any, NamedNode> = referenceHashMapOf(fFunctionCall to fFunction)
        val actualCallGraph = FunctionDependenciesAnalyzer.createCallGraph(program, nameResolution)

        val expectedCallGraph: ReferenceMap<Function, ReferenceSet<Function>> = referenceHashMapOf(
            fFunction to referenceHashSetOf(fFunction),
        )

        assertEquals(expectedCallGraph, actualCallGraph)
    }

    @Test fun `test transitivity`() {
        /*
        Create AST for program:
        ---------------------------------

        czynność f() { }

        czynność g() {
            f()
        }

        czynność h() {
            g()
        }

        */

        val gFunctionCall = Expression.FunctionCall("g", listOf())
        val fFunctionCall = Expression.FunctionCall("f", listOf())
        val hFunction = Function("h", listOf(), Type.Unit, listOf(Statement.Evaluation(gFunctionCall)))
        val gFunction = Function("g", listOf(), Type.Unit, listOf(Statement.Evaluation(fFunctionCall)))
        val fFunction = Function("f", listOf(), Type.Unit, listOf())
        val globals = listOf(
            Program.Global.FunctionDefinition(fFunction),
            Program.Global.FunctionDefinition(gFunction),
            Program.Global.FunctionDefinition(hFunction),
        )

        val program = Program(globals)
        val nameResolution: ReferenceMap<Any, NamedNode> = referenceHashMapOf(
            fFunctionCall to fFunction,
            gFunctionCall to gFunction,
        )
        val actualCallGraph = FunctionDependenciesAnalyzer.createCallGraph(program, nameResolution)

        val expectedCallGraph: ReferenceMap<Function, ReferenceSet<Function>> = referenceHashMapOf(
            fFunction to referenceHashSetOf(),
            gFunction to referenceHashSetOf(fFunction),
            hFunction to referenceHashSetOf(fFunction, gFunction),
        )

        assertEquals(expectedCallGraph, actualCallGraph)
    }

    @Test fun `test a cycle`() {
        /*
        Create AST for program:
        ---------------------------------

        czynność f() {
            i()
        }

        czynność g() {
            f()
        }

        czynność h() {
            g()
        }

        czynność i() {
            h()
        }

        */

        val hFunctionCall = Expression.FunctionCall("h", listOf())
        val gFunctionCall = Expression.FunctionCall("g", listOf())
        val fFunctionCall = Expression.FunctionCall("f", listOf())
        val iFunctionCall = Expression.FunctionCall("i", listOf())

        val iFunction = Function("h", listOf(), Type.Unit, listOf(Statement.Evaluation(hFunctionCall)))
        val hFunction = Function("h", listOf(), Type.Unit, listOf(Statement.Evaluation(gFunctionCall)))
        val gFunction = Function("g", listOf(), Type.Unit, listOf(Statement.Evaluation(fFunctionCall)))
        val fFunction = Function("f", listOf(), Type.Unit, listOf(Statement.Evaluation(iFunctionCall)))

        val globals = listOf(
            Program.Global.FunctionDefinition(fFunction),
            Program.Global.FunctionDefinition(gFunction),
            Program.Global.FunctionDefinition(hFunction),
            Program.Global.FunctionDefinition(iFunction),
        )

        val program = Program(globals)
        val nameResolution: ReferenceMap<Any, NamedNode> = referenceHashMapOf(
            fFunctionCall to fFunction,
            gFunctionCall to gFunction,
            hFunctionCall to hFunction,
            iFunctionCall to iFunction,
        )
        val actualCallGraph = FunctionDependenciesAnalyzer.createCallGraph(program, nameResolution)

        val expectedCallGraph: ReferenceMap<Function, ReferenceSet<Function>> = referenceHashMapOf(
            fFunction to referenceHashSetOf(fFunction, gFunction, hFunction, iFunction),
            gFunction to referenceHashSetOf(fFunction, gFunction, hFunction, iFunction),
            hFunction to referenceHashSetOf(fFunction, gFunction, hFunction, iFunction),
            iFunction to referenceHashSetOf(fFunction, gFunction, hFunction, iFunction),
        )

        assertEquals(expectedCallGraph, actualCallGraph)
    }

    @Test fun `test buried recursion`() {
        /*
        Create AST for program:
        ---------------------------------

        czynność f() {
            czynność g() {
                czynność h() {
                    czynność i() {
                        f()
                    }
                    i()
                }
                h()
            }
            g()
        }

        */

        val gFunctionCall = Expression.FunctionCall("g", listOf())
        val hFunctionCall = Expression.FunctionCall("h", listOf())
        val iFunctionCall = Expression.FunctionCall("i", listOf())
        val fFunctionCall = Expression.FunctionCall("f", listOf())

        val iFunction = Function("i", listOf(), Type.Unit, listOf(Statement.Evaluation(fFunctionCall)))
        val hFunction = Function(
            "h", listOf(), Type.Unit,
            listOf(
                Statement.FunctionDefinition(iFunction),
                Statement.Evaluation(iFunctionCall)
            ),
        )
        val gFunction = Function(
            "g", listOf(), Type.Unit,
            listOf(
                Statement.FunctionDefinition(hFunction),
                Statement.Evaluation(hFunctionCall),
            )
        )
        val fFunction = Function(
            "f", listOf(), Type.Unit,
            listOf(
                Statement.FunctionDefinition(gFunction),
                Statement.Evaluation(gFunctionCall),
            )
        )

        val globals = listOf(
            Program.Global.FunctionDefinition(fFunction),
        )

        val program = Program(globals)
        val nameResolution: ReferenceMap<Any, NamedNode> = referenceHashMapOf(
            fFunctionCall to fFunction,
            gFunctionCall to gFunction,
            hFunctionCall to hFunction,
            iFunctionCall to iFunction,
        )
        val actualCallGraph = FunctionDependenciesAnalyzer.createCallGraph(program, nameResolution)

        val expectedCallGraph: ReferenceMap<Function, ReferenceSet<Function>> = referenceHashMapOf(
            fFunction to referenceHashSetOf(fFunction, gFunction, hFunction, iFunction),
            gFunction to referenceHashSetOf(fFunction, gFunction, hFunction, iFunction),
            hFunction to referenceHashSetOf(fFunction, gFunction, hFunction, iFunction),
            iFunction to referenceHashSetOf(fFunction, gFunction, hFunction, iFunction),
        )

        assertEquals(expectedCallGraph, actualCallGraph)
    }

    @Test fun `test operators`() {
        /*
        Create AST for program:
        ---------------------------------

        czynność f() -> Liczba {
            zwróć 17
        }
        czynność g() { }
        czynność h() { }
        czynność i() -> Czy {
            zwróć prawda
        }
        czynność j() { }
        czynność k() { }

        czynność test() {
            + f()
            g() == h()
            i() ? j() : k()
        }

        */

        val fFunctionCall = Expression.FunctionCall("f", listOf())
        val gFunctionCall = Expression.FunctionCall("g", listOf())
        val hFunctionCall = Expression.FunctionCall("h", listOf())
        val iFunctionCall = Expression.FunctionCall("i", listOf())
        val jFunctionCall = Expression.FunctionCall("j", listOf())
        val kFunctionCall = Expression.FunctionCall("k", listOf())

        val fFunction = Function("f", listOf(), Type.Number, listOf(Statement.FunctionReturn(Expression.NumberLiteral(17))))
        val gFunction = Function("g", listOf(), Type.Unit, listOf())
        val hFunction = Function("h", listOf(), Type.Unit, listOf())
        val iFunction = Function("i", listOf(), Type.Boolean, listOf(Statement.FunctionReturn(Expression.BooleanLiteral(true))))
        val jFunction = Function("j", listOf(), Type.Unit, listOf())
        val kFunction = Function("k", listOf(), Type.Unit, listOf())
        val testFunction = Function(
            "test", listOf(), Type.Unit,
            listOf(
                Statement.Evaluation(Expression.UnaryOperation(Expression.UnaryOperation.Kind.PLUS, fFunctionCall)),
                Statement.Evaluation(Expression.BinaryOperation(Expression.BinaryOperation.Kind.EQUALS, gFunctionCall, hFunctionCall)),
                Statement.Evaluation(Expression.Conditional(iFunctionCall, jFunctionCall, kFunctionCall)),
            )
        )
        val globals = listOf(
            Program.Global.FunctionDefinition(fFunction),
            Program.Global.FunctionDefinition(gFunction),
            Program.Global.FunctionDefinition(hFunction),
            Program.Global.FunctionDefinition(iFunction),
            Program.Global.FunctionDefinition(jFunction),
            Program.Global.FunctionDefinition(kFunction),
            Program.Global.FunctionDefinition(testFunction),
        )

        val program = Program(globals)
        val nameResolution: ReferenceMap<Any, NamedNode> = referenceHashMapOf(
            fFunctionCall to fFunction,
            gFunctionCall to gFunction,
            hFunctionCall to hFunction,
            iFunctionCall to iFunction,
            jFunctionCall to jFunction,
            kFunctionCall to kFunction,
        )
        val actualCallGraph = FunctionDependenciesAnalyzer.createCallGraph(program, nameResolution)

        val expectedCallGraph: ReferenceMap<Function, ReferenceSet<Function>> = referenceHashMapOf(
            fFunction to referenceHashSetOf(),
            gFunction to referenceHashSetOf(),
            hFunction to referenceHashSetOf(),
            iFunction to referenceHashSetOf(),
            jFunction to referenceHashSetOf(),
            kFunction to referenceHashSetOf(),
            testFunction to referenceHashSetOf(fFunction, gFunction, hFunction, iFunction, jFunction, kFunction),
        )

        assertEquals(expectedCallGraph, actualCallGraph)
    }

    @Test fun `test variable definition and assignment`() {
        /*
        Create AST for program:
        ---------------------------------

        czynność f() -> Liczba {
            zwróć 17
        }
        czynność g() -> Liczba {
            zwróć 18
        }

        czynność test() {
            wart x: Liczba = f()
            zm y: Liczba
            y = g()
        }

        */

        val fFunctionCall = Expression.FunctionCall("f", listOf())
        val gFunctionCall = Expression.FunctionCall("g", listOf())

        val yAssignment = Statement.Assignment("y", gFunctionCall)
        val xVariable = Variable(Variable.Kind.VALUE, "x", Type.Number, fFunctionCall)
        val yVariable = Variable(Variable.Kind.VARIABLE, "y", Type.Number, null)

        val fFunction = Function("f", listOf(), Type.Number, listOf(Statement.FunctionReturn(Expression.NumberLiteral(17))))
        val gFunction = Function("g", listOf(), Type.Number, listOf(Statement.FunctionReturn(Expression.NumberLiteral(18))))
        val testFunction = Function(
            "test", listOf(), Type.Unit,
            listOf(
                Statement.VariableDefinition(xVariable),
                Statement.VariableDefinition(yVariable),
                yAssignment,
            )
        )
        val globals = listOf(
            Program.Global.FunctionDefinition(fFunction),
            Program.Global.FunctionDefinition(gFunction),
            Program.Global.FunctionDefinition(testFunction),
        )

        val program = Program(globals)
        val nameResolution: ReferenceMap<Any, NamedNode> = referenceHashMapOf(
            fFunctionCall to fFunction,
            gFunctionCall to gFunction,
            yAssignment to yVariable,
        )
        val actualCallGraph = FunctionDependenciesAnalyzer.createCallGraph(program, nameResolution)

        val expectedCallGraph: ReferenceMap<Function, ReferenceSet<Function>> = referenceHashMapOf(
            fFunction to referenceHashSetOf(),
            gFunction to referenceHashSetOf(),
            testFunction to referenceHashSetOf(fFunction, gFunction),
        )

        assertEquals(expectedCallGraph, actualCallGraph)
    }

    @Test fun `test control flow`() {
        /*
        Create AST for program:
        ---------------------------------

        czynność f() { }
        czynność g() -> Czy {
            zwróć prawda
        }
        czynność h() { }
        czynność i() { }
        czynność j() -> Czy {
            zwróć prawda
        }
        czynność k() { }
        czynność l() -> Liczba {
            zwróć 17
        }

        czynność test() -> Liczba {
            {
                f()
            }

            jeżeli (g()) {
                h()
            } wpp {
                i()
            }

            dopóki(j()) {
                k()
            }

            zwróć l()
        }

        */

        val fFunctionCall = Expression.FunctionCall("f", listOf())
        val gFunctionCall = Expression.FunctionCall("g", listOf())
        val hFunctionCall = Expression.FunctionCall("h", listOf())
        val iFunctionCall = Expression.FunctionCall("i", listOf())
        val jFunctionCall = Expression.FunctionCall("j", listOf())
        val kFunctionCall = Expression.FunctionCall("k", listOf())
        val lFunctionCall = Expression.FunctionCall("l", listOf())

        val fFunction = Function("f", listOf(), Type.Unit, listOf())
        val gFunction = Function("g", listOf(), Type.Boolean, listOf(Statement.FunctionReturn(Expression.BooleanLiteral(true))))
        val hFunction = Function("h", listOf(), Type.Unit, listOf())
        val iFunction = Function("i", listOf(), Type.Unit, listOf())
        val jFunction = Function("j", listOf(), Type.Boolean, listOf(Statement.FunctionReturn(Expression.BooleanLiteral(true))))
        val kFunction = Function("k", listOf(), Type.Unit, listOf())
        val lFunction = Function("l", listOf(), Type.Number, listOf(Statement.FunctionReturn(Expression.NumberLiteral(17))))
        val testFunction = Function(
            "test", listOf(), Type.Number,
            listOf(
                Statement.Block(listOf(Statement.Evaluation(fFunctionCall))),
                Statement.Conditional(gFunctionCall, listOf(Statement.Evaluation(hFunctionCall)), listOf(Statement.Evaluation(iFunctionCall))),
                Statement.Loop(jFunctionCall, listOf(Statement.Evaluation(kFunctionCall))),
                Statement.FunctionReturn(lFunctionCall),
            )
        )
        val globals = listOf(
            Program.Global.FunctionDefinition(fFunction),
            Program.Global.FunctionDefinition(gFunction),
            Program.Global.FunctionDefinition(hFunction),
            Program.Global.FunctionDefinition(iFunction),
            Program.Global.FunctionDefinition(jFunction),
            Program.Global.FunctionDefinition(kFunction),
            Program.Global.FunctionDefinition(lFunction),
            Program.Global.FunctionDefinition(testFunction),
        )

        val program = Program(globals)
        val nameResolution: ReferenceMap<Any, NamedNode> = referenceHashMapOf(
            fFunctionCall to fFunction,
            gFunctionCall to gFunction,
            hFunctionCall to hFunction,
            iFunctionCall to iFunction,
            jFunctionCall to jFunction,
            kFunctionCall to kFunction,
            lFunctionCall to lFunction,
        )
        val actualCallGraph = FunctionDependenciesAnalyzer.createCallGraph(program, nameResolution)

        val expectedCallGraph: ReferenceMap<Function, ReferenceSet<Function>> = referenceHashMapOf(
            fFunction to referenceHashSetOf(),
            gFunction to referenceHashSetOf(),
            hFunction to referenceHashSetOf(),
            iFunction to referenceHashSetOf(),
            jFunction to referenceHashSetOf(),
            kFunction to referenceHashSetOf(),
            lFunction to referenceHashSetOf(),
            testFunction to referenceHashSetOf(fFunction, gFunction, hFunction, iFunction, jFunction, kFunction, lFunction),
        )

        assertEquals(expectedCallGraph, actualCallGraph)
    }

    @Test fun `test arguments`() {
        /*
        Create AST for program:
        ---------------------------------

        czynność f(x: Liczba, y: Czy) -> Liczba {
            zwróć 17
        }
        czynność g(z: Liczba) -> Liczba {
            zwróć 18
        }
        czynność h() -> Liczba {
            zwróć 19
        }
        czynność i() -> Czy {
            zwróć fałsz
        }

        czynność test() {
            f(g(h()), i())
        }

        */

        val fFunction = Function(
            "f",
            listOf(
                Function.Parameter("x", Type.Number, null),
                Function.Parameter("y", Type.Boolean, null),
            ),
            Type.Number, listOf(Statement.FunctionReturn(Expression.NumberLiteral(17)))
        )
        val gFunction = Function(
            "g",
            listOf(
                Function.Parameter("z", Type.Number, null),
            ),
            Type.Number, listOf(Statement.FunctionReturn(Expression.NumberLiteral(18)))
        )
        val hFunction = Function("h", listOf(), Type.Number, listOf(Statement.FunctionReturn(Expression.NumberLiteral(19))))
        val iFunction = Function("l", listOf(), Type.Boolean, listOf(Statement.FunctionReturn(Expression.BooleanLiteral(false))))

        val iFunctionCall = Expression.FunctionCall("i", listOf())
        val hFunctionCall = Expression.FunctionCall("h", listOf())
        val gFunctionCall = Expression.FunctionCall(
            "g",
            listOf(
                Expression.FunctionCall.Argument("z", hFunctionCall),
            )
        )
        val fFunctionCall = Expression.FunctionCall(
            "f",
            listOf(
                Expression.FunctionCall.Argument("x", gFunctionCall),
                Expression.FunctionCall.Argument("y", iFunctionCall),
            )
        )
        val testFunction = Function(
            "test", listOf(), Type.Number,
            listOf(
                Statement.Evaluation(fFunctionCall)
            )
        )
        val globals = listOf(
            Program.Global.FunctionDefinition(fFunction),
            Program.Global.FunctionDefinition(gFunction),
            Program.Global.FunctionDefinition(hFunction),
            Program.Global.FunctionDefinition(iFunction),
            Program.Global.FunctionDefinition(testFunction),
        )

        val program = Program(globals)
        val nameResolution: ReferenceMap<Any, NamedNode> = referenceHashMapOf(
            fFunctionCall to fFunction,
            gFunctionCall to gFunction,
            hFunctionCall to hFunction,
            iFunctionCall to iFunction,
        )
        val actualCallGraph = FunctionDependenciesAnalyzer.createCallGraph(program, nameResolution)

        val expectedCallGraph: ReferenceMap<Function, ReferenceSet<Function>> = referenceHashMapOf(
            fFunction to referenceHashSetOf(),
            gFunction to referenceHashSetOf(),
            hFunction to referenceHashSetOf(),
            iFunction to referenceHashSetOf(),
            testFunction to referenceHashSetOf(fFunction, gFunction, hFunction, iFunction),
        )

        assertEquals(expectedCallGraph, actualCallGraph)
    }

    @Test fun `test default arguments`() {
        /*
        Create AST for program:
        ---------------------------------

        czynność f() -> Liczba {
            zwróć 17
        }

        czynność test() {
            czynność g(x: Liczba, y: Liczba = f()) { }
        }

        */

        val fFunctionCall = Expression.FunctionCall("f", listOf())

        val fFunction = Function("f", listOf(), Type.Number, listOf(Statement.FunctionReturn(Expression.NumberLiteral(17))))
        val gFunction = Function(
            "g",
            listOf(
                Function.Parameter("x", Type.Number, null),
                Function.Parameter("y", Type.Number, fFunctionCall),
            ),
            Type.Unit, listOf()
        )
        val testFunction = Function(
            "test", listOf(), Type.Number,
            listOf(
                Statement.FunctionDefinition(gFunction),
            )
        )
        val globals = listOf(
            Program.Global.FunctionDefinition(fFunction),
            Program.Global.FunctionDefinition(gFunction),
            Program.Global.FunctionDefinition(testFunction),
        )

        val program = Program(globals)
        val nameResolution: ReferenceMap<Any, NamedNode> = referenceHashMapOf(
            fFunctionCall to fFunction,
        )
        val actualCallGraph = FunctionDependenciesAnalyzer.createCallGraph(program, nameResolution)

        val expectedCallGraph: ReferenceMap<Function, ReferenceSet<Function>> = referenceHashMapOf(
            fFunction to referenceHashSetOf(),
            gFunction to referenceHashSetOf(),
            testFunction to referenceHashSetOf(fFunction),
        )

        assertEquals(expectedCallGraph, actualCallGraph)
    }

    @Test fun `test comparison by reference`() {
        /*
        Create AST for program:
        ---------------------------------

        czynność f() {
            czynność p() { }
            p()
        }

        czynność g() {
            czynność p() { }
            p()
        }

        */

        val pfFunctionCall = Expression.FunctionCall("p", listOf())
        val pgFunctionCall = Expression.FunctionCall("p", listOf())

        val pfFunction = Function("p", listOf(), Type.Unit, listOf())
        val pgFunction = Function("p", listOf(), Type.Unit, listOf())

        val fFunction = Function(
            "f", listOf(), Type.Unit,
            listOf(
                Statement.FunctionDefinition(pfFunction),
                Statement.Evaluation(pfFunctionCall),
            )
        )
        val gFunction = Function(
            "g", listOf(), Type.Unit,
            listOf(
                Statement.FunctionDefinition(pgFunction),
                Statement.Evaluation(pgFunctionCall),
            )
        )
        val globals = listOf(
            Program.Global.FunctionDefinition(fFunction),
            Program.Global.FunctionDefinition(gFunction),
        )

        val program = Program(globals)
        val nameResolution: ReferenceMap<Any, NamedNode> = referenceHashMapOf(
            pfFunctionCall to pfFunction,
            pgFunctionCall to pgFunction,
        )
        val actualCallGraph = FunctionDependenciesAnalyzer.createCallGraph(program, nameResolution)

        val expectedCallGraph: ReferenceMap<Function, ReferenceSet<Function>> = referenceHashMapOf(
            fFunction to referenceHashSetOf(pfFunction),
            gFunction to referenceHashSetOf(pgFunction),
            pfFunction to referenceHashSetOf(),
            pgFunction to referenceHashSetOf(),
        )

        assertEquals(expectedCallGraph, actualCallGraph)
    }

    @Test fun `test comparison by reference - sets`() {
        /*
        Create AST for program:
        ---------------------------------

        czynność test() {
            czynność f() {
                czynność p() { }
                p()
            }
            f()

            czynność g() {
                czynność p() { }
                p()
            }
            g()
        }

        */

        val fFunctionCall = Expression.FunctionCall("f", listOf())
        val gFunctionCall = Expression.FunctionCall("g", listOf())
        val pfFunctionCall = Expression.FunctionCall("p", listOf())
        val pgFunctionCall = Expression.FunctionCall("p", listOf())

        val pfFunction = Function("p", listOf(), Type.Unit, listOf())
        val pgFunction = Function("p", listOf(), Type.Unit, listOf())

        val fFunction = Function(
            "f", listOf(), Type.Unit,
            listOf(
                Statement.FunctionDefinition(pfFunction),
                Statement.Evaluation(pfFunctionCall),
            )
        )
        val gFunction = Function(
            "g", listOf(), Type.Unit,
            listOf(
                Statement.FunctionDefinition(pgFunction),
                Statement.Evaluation(pgFunctionCall),
            )
        )
        val testFunction = Function(
            "test", listOf(), Type.Unit,
            listOf(
                Statement.FunctionDefinition(fFunction),
                Statement.Evaluation(fFunctionCall),
                Statement.FunctionDefinition(gFunction),
                Statement.Evaluation(gFunctionCall),
            )
        )
        val globals = listOf(
            Program.Global.FunctionDefinition(testFunction),
        )

        val program = Program(globals)
        val nameResolution: ReferenceMap<Any, NamedNode> = referenceHashMapOf(
            pfFunctionCall to pfFunction,
            pgFunctionCall to pgFunction,
            fFunctionCall to fFunction,
            gFunctionCall to gFunction,
        )
        val actualCallGraph = FunctionDependenciesAnalyzer.createCallGraph(program, nameResolution)

        val expectedCallGraph: ReferenceMap<Function, ReferenceSet<Function>> = referenceHashMapOf(
            fFunction to referenceHashSetOf(pfFunction),
            gFunction to referenceHashSetOf(pgFunction),
            pfFunction to referenceHashSetOf(),
            pgFunction to referenceHashSetOf(),
            testFunction to referenceHashSetOf(fFunction, gFunction, pfFunction, pgFunction)
        )

        assertEquals<ReferenceMap<Function, ReferenceSet<Function>>>(expectedCallGraph, actualCallGraph)
    }
}<|MERGE_RESOLUTION|>--- conflicted
+++ resolved
@@ -66,35 +66,18 @@
             varB to VariablePropertiesAnalyzer.VariableProperties(functionF, referenceHashSetOf(functionG), referenceHashSetOf()),
             varC to VariablePropertiesAnalyzer.VariableProperties(functionF, referenceHashSetOf(), referenceHashSetOf())
         )
-<<<<<<< HEAD
+
 // TODO: update FunctionDetailsGeneratorSignature and uncomment
-//        val expectedResult = referenceMapOf(
+//        val expectedResult = referenceHashMapOf(
 //            functionF to FunctionDetailsGenerator(
 //                0u,
-//                referenceMapOf(varA to true, varB to true, varC to false),
+//                referenceHashMapOf(varA to true, varB to true, varC to false),
 //                emptyList()
 //            ),
-//            functionG to FunctionDetailsGenerator(1u, referenceMapOf(par to false), listOf(par))
+//            functionG to FunctionDetailsGenerator(1u, referenceHashMapOf(par to false), listOf(par))
 //        )
-//
 //        val actualResult = FunctionDependenciesAnalyzer.createFunctionDetailsGenerators(program, variableProperties)
-//
 //        assertEquals(expectedResult, actualResult)
-=======
-
-        val expectedResult = referenceHashMapOf(
-            functionF to FunctionDetailsGenerator(
-                0u,
-                referenceHashMapOf(varA to true, varB to true, varC to false),
-                emptyList()
-            ),
-            functionG to FunctionDetailsGenerator(1u, referenceHashMapOf(par to false), listOf(par))
-        )
-
-        val actualResult = FunctionDependenciesAnalyzer.createFunctionDetailsGenerators(program, variableProperties)
-
-        assertEquals(expectedResult, actualResult)
->>>>>>> 7cab5f31
     }
 
     @Test fun `test a function that does not call`() {

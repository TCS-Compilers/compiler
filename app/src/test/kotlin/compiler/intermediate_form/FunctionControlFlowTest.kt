--- conflicted
+++ resolved
@@ -10,12 +10,7 @@
 import compiler.common.diagnostics.Diagnostic
 import compiler.common.diagnostics.Diagnostic.ControlFlowDiagnostic
 import compiler.common.reference_collections.ReferenceHashMap
-<<<<<<< HEAD
-import compiler.common.reference_collections.referenceMapOf
-import kotlin.test.Ignore
-=======
 import compiler.common.reference_collections.referenceHashMapOf
->>>>>>> 7cab5f31
 import kotlin.test.Test
 import kotlin.test.assertContentEquals
 import kotlin.test.assertEquals
@@ -475,7 +470,7 @@
     //     123
     // }
 
-    @Ignore @Test
+    @Test
     fun `function return`() {
         val condition = Expression.BooleanLiteral(true)
         val value = Expression.NumberLiteral(123)
@@ -578,7 +573,7 @@
     //     }
     // }
 
-    @Ignore @Test
+    @Test
     fun `unreachable statement because of continuation`() {
         val condition = Expression.BooleanLiteral(false)
         val value = Expression.NumberLiteral(123)

--- conflicted
+++ resolved
@@ -8,11 +8,6 @@
 import java.lang.IllegalArgumentException
 
 class GlobalVariableStorage(val program: Program) {
-<<<<<<< HEAD
-    fun writeAsm(output: PrintWriter) {
-        output.println("globals:")
-=======
-
     private fun getValueOfConstExpr(expr: Expression?): Long =
         expr?.let {
             Expression.getValueOfLiteral(it) ?: throw IllegalArgumentException()
@@ -27,6 +22,5 @@
             .forEach {
                 output.write("dq 0x%x ; %s\n".format(getValueOfConstExpr(it.value), it.name))
             }
->>>>>>> 9b347c0d
     }
 }
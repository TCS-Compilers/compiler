--- conflicted
+++ resolved
@@ -18,11 +18,7 @@
     data class Conditional(
         val condition: Expression,
         val actionWhenTrue: StatementBlock,
-<<<<<<< HEAD
-        val actionWhenFalse: StatementBlock
-=======
         val actionWhenFalse: StatementBlock?
->>>>>>> 7673ba19
     ) : Statement()
 
     data class Loop(

package compiler.parser

import compiler.lexer.Location
import compiler.parser.grammar.Production

interface ParseTree<S : Comparable<S>> {
    val start: Location
    val end: Location
    val symbol: S

    data class Branch<S : Comparable<S>>(
        override val start: Location,
        override val end: Location,
        override val symbol: S,
        val children: List<ParseTree<S>>,
        val production: Production<S>
<<<<<<< HEAD
    ) : ParseTree<S>(start, end, symbol)

    class Leaf<S : Comparable<S>>(
        start: Location,
        end: Location,
        symbol: S,
    ) : ParseTree<S>(start, end, symbol)
=======
    ) : ParseTree<S>
>>>>>>> 282d984f
}<|MERGE_RESOLUTION|>--- conflicted
+++ resolved
@@ -14,15 +14,11 @@
         override val symbol: S,
         val children: List<ParseTree<S>>,
         val production: Production<S>
-<<<<<<< HEAD
-    ) : ParseTree<S>(start, end, symbol)
+    ) : ParseTree<S>
 
-    class Leaf<S : Comparable<S>>(
-        start: Location,
-        end: Location,
-        symbol: S,
-    ) : ParseTree<S>(start, end, symbol)
-=======
+    data class Leaf<S : Comparable<S>>(
+        override val start: Location,
+        override val end: Location,
+        override val symbol: S,
     ) : ParseTree<S>
->>>>>>> 282d984f
 }
package compiler.semantic_analysis

import compiler.Compiler.CompilationFailed
import compiler.ast.Expression
import compiler.ast.Function
import compiler.ast.NamedNode
import compiler.ast.Program
import compiler.ast.Program.Global
import compiler.ast.Statement
import compiler.ast.Variable
import compiler.common.diagnostics.Diagnostic.VariablePropertiesError.AssignmentToFunctionParameter
import compiler.common.diagnostics.Diagnostics
import compiler.common.reference_collections.MutableReferenceMap
import compiler.common.reference_collections.MutableReferenceSet
import compiler.common.reference_collections.ReferenceMap
import compiler.common.reference_collections.ReferenceSet
import compiler.common.reference_collections.referenceEntries
<<<<<<< HEAD
import compiler.common.reference_collections.referenceHashMapOf
import compiler.common.reference_collections.referenceHashSetOf
=======
import compiler.common.reference_collections.referenceMapOf
import compiler.common.reference_collections.referenceSetOf
import compiler.common.semantic_analysis.VariablesOwner
>>>>>>> eb494953

object VariablePropertiesAnalyzer {

    object GlobalContext : VariablesOwner

    data class VariableProperties(
<<<<<<< HEAD
        var owner: Function? = null,
        val accessedIn: ReferenceSet<Function> = referenceHashSetOf(),
        val writtenIn: ReferenceSet<Function> = referenceHashSetOf(),
    )

    data class MutableVariableProperties(
        var owner: Function? = null,
        val accessedIn: MutableReferenceSet<Function> = referenceHashSetOf(),
        val writtenIn: MutableReferenceSet<Function> = referenceHashSetOf(),
=======
        var owner: VariablesOwner = GlobalContext,
        val accessedIn: ReferenceSet<Function> = referenceSetOf(),
        val writtenIn: ReferenceSet<Function> = referenceSetOf(),
    )

    data class MutableVariableProperties(
        var owner: VariablesOwner = GlobalContext,
        val accessedIn: MutableReferenceSet<Function> = ReferenceHashSet(),
        val writtenIn: MutableReferenceSet<Function> = ReferenceHashSet(),
>>>>>>> eb494953
    )

    class AnalysisFailed : CompilationFailed()

    fun fixVariableProperties(mutable: MutableVariableProperties): VariableProperties = VariableProperties(mutable.owner, mutable.accessedIn, mutable.writtenIn)

    fun calculateVariableProperties(
        ast: Program,
        nameResolution: ReferenceMap<Any, NamedNode>,
        defaultParameterMapping: ReferenceMap<Function.Parameter, Variable>,
        accessedDefaultValues: ReferenceMap<Expression.FunctionCall, ReferenceSet<Function.Parameter>>,
        diagnostics: Diagnostics,
    ): ReferenceMap<Any, VariableProperties> {
<<<<<<< HEAD
        val mutableVariableProperties: MutableReferenceMap<Any, MutableVariableProperties> = referenceHashMapOf()
        val functionCallsOwnership: MutableReferenceMap<Expression.FunctionCall, Function> = referenceHashMapOf()
=======
        val mutableVariableProperties: MutableReferenceMap<Any, MutableVariableProperties> = ReferenceHashMap()
        val functionCallsOwnership: MutableReferenceMap<Expression.FunctionCall, Function> = ReferenceHashMap()
        var failed = false
>>>>>>> eb494953

        // Any = Expression | Statement
        fun analyzeVariables(node: Any, currentFunction: Function?) {
            when (node) {
                is Statement.Evaluation -> analyzeVariables(node.expression, currentFunction)
                is Statement.VariableDefinition -> {
                    mutableVariableProperties[node.variable] = MutableVariableProperties(currentFunction ?: GlobalContext)
                    analyzeVariables(node.variable, currentFunction)
                }
                is Global.VariableDefinition -> {
                    mutableVariableProperties[node.variable] = MutableVariableProperties(currentFunction ?: GlobalContext)
                    analyzeVariables(node.variable, currentFunction)
                }
                is Statement.FunctionDefinition -> analyzeVariables(node.function, currentFunction)
                is Global.FunctionDefinition -> analyzeVariables(node.function, currentFunction)
                is Statement.Assignment -> {
                    val resolvedVariable: NamedNode = nameResolution[node]!!
                    mutableVariableProperties[resolvedVariable]!!.writtenIn.add(currentFunction!!)
                    if (resolvedVariable is Function.Parameter) {
                        diagnostics.report(
                            AssignmentToFunctionParameter(
                                resolvedVariable,
                                mutableVariableProperties[resolvedVariable]!!.owner as Function,
                                currentFunction
                            )
                        )
                        failed = true
                    }
                    analyzeVariables(node.value, currentFunction)
                }
                is Statement.Block -> node.block.forEach { analyzeVariables(it, currentFunction) }
                is Statement.Conditional -> (
                    sequenceOf(node.condition) +
                        node.actionWhenTrue.asSequence() + (node.actionWhenFalse?.asSequence() ?: emptySequence())
                    ).forEach { analyzeVariables(it, currentFunction) }
                is Statement.Loop -> (sequenceOf(node.condition) + node.action.asSequence())
                    .forEach { analyzeVariables(it, currentFunction) }
                is Statement.FunctionReturn -> analyzeVariables(node.value, currentFunction)
                is Expression.Variable -> {
                    val resolvedVariable: NamedNode = nameResolution[node]!!
                    mutableVariableProperties[resolvedVariable]!!.accessedIn.add(currentFunction!!)
                }
                is Expression.FunctionCall -> {
                    node.arguments.forEach { analyzeVariables(it, currentFunction) }
                    functionCallsOwnership[node] = currentFunction!!
                }
                is Expression.FunctionCall.Argument -> analyzeVariables(node.value, currentFunction)
                is Expression.UnaryOperation -> analyzeVariables(node.operand, currentFunction)
                is Expression.BinaryOperation -> sequenceOf(node.leftOperand, node.rightOperand)
                    .forEach { analyzeVariables(it, currentFunction) }
                is Expression.Conditional -> sequenceOf(node.condition, node.resultWhenTrue, node.resultWhenFalse)
                    .forEach { analyzeVariables(it, currentFunction) }
                is Function -> {
                    node.parameters.forEach {
                        mutableVariableProperties[it] = MutableVariableProperties(node)
                        if (it.defaultValue != null) {
                            // scope of the inner function has not begun yet
                            analyzeVariables(it.defaultValue, currentFunction)
                            mutableVariableProperties[defaultParameterMapping[it]!!] = MutableVariableProperties(currentFunction ?: GlobalContext)
                        }
                    }
                    node.body.forEach { analyzeVariables(it, node) }
                }
                is Variable -> {
                    node.value?.let { analyzeVariables(it, currentFunction) }
                }
            }
        }

        ast.globals.forEach { analyzeVariables(it, null) }
        val fixedVariableProperties = mutableVariableProperties.map { it.key to fixVariableProperties(it.value) }.toMutableList()

        val defaultParametersDummyVariablesProperties = defaultParameterMapping.referenceEntries.map { paramToVariable ->
            val accessedIn = referenceHashSetOf(accessedDefaultValues.referenceEntries.filter { paramToVariable.key in it.value }.map { functionCallsOwnership[it.key]!! }.toList())
            val owner = mutableVariableProperties[paramToVariable.value]!!.owner
<<<<<<< HEAD
            val writtenIn = if (owner != null) referenceHashSetOf(owner) else referenceHashSetOf()
=======
            val writtenIn = if (owner != GlobalContext) referenceSetOf(owner as Function) else referenceSetOf()
>>>>>>> eb494953
            paramToVariable.value to VariableProperties(owner, accessedIn, writtenIn)
        }.toList()

        fixedVariableProperties.addAll(defaultParametersDummyVariablesProperties)
<<<<<<< HEAD
        return referenceHashMapOf(fixedVariableProperties)
=======

        if (failed)
            throw AnalysisFailed()

        return referenceMapOf(fixedVariableProperties)
>>>>>>> eb494953
    }
}<|MERGE_RESOLUTION|>--- conflicted
+++ resolved
@@ -15,41 +15,24 @@
 import compiler.common.reference_collections.ReferenceMap
 import compiler.common.reference_collections.ReferenceSet
 import compiler.common.reference_collections.referenceEntries
-<<<<<<< HEAD
 import compiler.common.reference_collections.referenceHashMapOf
 import compiler.common.reference_collections.referenceHashSetOf
-=======
-import compiler.common.reference_collections.referenceMapOf
-import compiler.common.reference_collections.referenceSetOf
 import compiler.common.semantic_analysis.VariablesOwner
->>>>>>> eb494953
 
 object VariablePropertiesAnalyzer {
 
     object GlobalContext : VariablesOwner
 
     data class VariableProperties(
-<<<<<<< HEAD
-        var owner: Function? = null,
+        var owner: VariablesOwner = GlobalContext,
         val accessedIn: ReferenceSet<Function> = referenceHashSetOf(),
         val writtenIn: ReferenceSet<Function> = referenceHashSetOf(),
     )
 
     data class MutableVariableProperties(
-        var owner: Function? = null,
+        var owner: VariablesOwner = GlobalContext,
         val accessedIn: MutableReferenceSet<Function> = referenceHashSetOf(),
         val writtenIn: MutableReferenceSet<Function> = referenceHashSetOf(),
-=======
-        var owner: VariablesOwner = GlobalContext,
-        val accessedIn: ReferenceSet<Function> = referenceSetOf(),
-        val writtenIn: ReferenceSet<Function> = referenceSetOf(),
-    )
-
-    data class MutableVariableProperties(
-        var owner: VariablesOwner = GlobalContext,
-        val accessedIn: MutableReferenceSet<Function> = ReferenceHashSet(),
-        val writtenIn: MutableReferenceSet<Function> = ReferenceHashSet(),
->>>>>>> eb494953
     )
 
     class AnalysisFailed : CompilationFailed()
@@ -63,14 +46,9 @@
         accessedDefaultValues: ReferenceMap<Expression.FunctionCall, ReferenceSet<Function.Parameter>>,
         diagnostics: Diagnostics,
     ): ReferenceMap<Any, VariableProperties> {
-<<<<<<< HEAD
         val mutableVariableProperties: MutableReferenceMap<Any, MutableVariableProperties> = referenceHashMapOf()
         val functionCallsOwnership: MutableReferenceMap<Expression.FunctionCall, Function> = referenceHashMapOf()
-=======
-        val mutableVariableProperties: MutableReferenceMap<Any, MutableVariableProperties> = ReferenceHashMap()
-        val functionCallsOwnership: MutableReferenceMap<Expression.FunctionCall, Function> = ReferenceHashMap()
         var failed = false
->>>>>>> eb494953
 
         // Any = Expression | Statement
         fun analyzeVariables(node: Any, currentFunction: Function?) {
@@ -146,23 +124,15 @@
         val defaultParametersDummyVariablesProperties = defaultParameterMapping.referenceEntries.map { paramToVariable ->
             val accessedIn = referenceHashSetOf(accessedDefaultValues.referenceEntries.filter { paramToVariable.key in it.value }.map { functionCallsOwnership[it.key]!! }.toList())
             val owner = mutableVariableProperties[paramToVariable.value]!!.owner
-<<<<<<< HEAD
-            val writtenIn = if (owner != null) referenceHashSetOf(owner) else referenceHashSetOf()
-=======
-            val writtenIn = if (owner != GlobalContext) referenceSetOf(owner as Function) else referenceSetOf()
->>>>>>> eb494953
+            val writtenIn = if (owner != GlobalContext) referenceHashSetOf(owner as Function) else referenceHashSetOf()
             paramToVariable.value to VariableProperties(owner, accessedIn, writtenIn)
         }.toList()
 
         fixedVariableProperties.addAll(defaultParametersDummyVariablesProperties)
-<<<<<<< HEAD
-        return referenceHashMapOf(fixedVariableProperties)
-=======
 
         if (failed)
             throw AnalysisFailed()
 
-        return referenceMapOf(fixedVariableProperties)
->>>>>>> eb494953
+        return referenceHashMapOf(fixedVariableProperties)
     }
 }
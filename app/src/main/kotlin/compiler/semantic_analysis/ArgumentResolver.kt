package compiler.semantic_analysis

import compiler.Compiler.CompilationFailed
import compiler.ast.Expression
import compiler.ast.Function
import compiler.ast.NamedNode
import compiler.ast.Program
import compiler.ast.Statement
import compiler.ast.StatementBlock
import compiler.ast.Variable
import compiler.common.diagnostics.Diagnostic
import compiler.common.diagnostics.Diagnostics
import compiler.common.reference_collections.ReferenceMap
import compiler.common.reference_collections.ReferenceSet
import compiler.common.reference_collections.referenceHashMapOf
import compiler.common.reference_collections.referenceHashSetOf

typealias ArgumentResolutionResult = ReferenceMap<Expression.FunctionCall.Argument, Function.Parameter>

class ArgumentResolver(private val nameResolution: ReferenceMap<Any, NamedNode>, private val diagnostics: Diagnostics) {
    data class ArgumentResolutionResult(
        val argumentsToParametersMap: ReferenceMap<Expression.FunctionCall.Argument, Function.Parameter>,
        val accessedDefaultValues: ReferenceMap<Expression.FunctionCall, ReferenceSet<Function.Parameter>>
    )

<<<<<<< HEAD
    private val argumentsToParametersMap = referenceHashMapOf<Expression.FunctionCall.Argument, Function.Parameter>()
    private val accessedDefaultValues = referenceHashMapOf<Expression.FunctionCall, ReferenceSet<Function.Parameter>>()
    private var correctDefinitions = true
=======
    class ResolutionFailed : CompilationFailed()

    private val argumentsToParametersMap = ReferenceHashMap<Expression.FunctionCall.Argument, Function.Parameter>()
    private val accessedDefaultValues = ReferenceHashMap<Expression.FunctionCall, ReferenceSet<Function.Parameter>>()
    private var failed = false
>>>>>>> eb494953

    companion object {
        fun calculateArgumentToParameterResolution(
            program: Program,
            nameResolution: ReferenceMap<Any, NamedNode>,
            diagnostics: Diagnostics
        ): ArgumentResolutionResult {
            val resolver = ArgumentResolver(nameResolution, diagnostics)

            resolver.resolveFunctionDefinitions(program)
            resolver.resolveFunctionCallsArguments(program)

            if (resolver.failed)
                throw ResolutionFailed()

            return ArgumentResolutionResult(resolver.argumentsToParametersMap, resolver.accessedDefaultValues)
        }
    }

    private fun report(diagnostic: Diagnostic.ArgumentResolutionError) {
        diagnostics.report(diagnostic)
        failed = true
    }

    private fun resolveFunctionCallArguments(functionCall: Expression.FunctionCall) {
        var foundNamedArgument = false
        for (argument in functionCall.arguments) {
            if (argument.name != null) {
                foundNamedArgument = true
            } else if (foundNamedArgument) {
                report(Diagnostic.ArgumentResolutionError.PositionalArgumentAfterNamed(functionCall))
                return
            }
        }

        val function: Function = nameResolution[functionCall] as Function
        val parameterNames = function.parameters.map { it.name }
        val isMatched = function.parameters.map { false }.toMutableList()

        if (functionCall.arguments.size > function.parameters.size) {
            report(Diagnostic.ArgumentResolutionError.TooManyArguments(functionCall))
            return
        }

        for ((index, argument) in functionCall.arguments.withIndex()) {
            if (argument.name == null) {
                argumentsToParametersMap[argument] = function.parameters[index]
                isMatched[index] = true
            } else {
                val parameterIndex = parameterNames.indexOf(argument.name)
                if (parameterIndex == -1) {
                    report(Diagnostic.ArgumentResolutionError.UnknownArgument(functionCall, argument.name))
                    return
                }
                if (isMatched[parameterIndex]) {
                    report(Diagnostic.ArgumentResolutionError.RepeatedArgument(functionCall, argument.name))
                    return
                }
                argumentsToParametersMap[argument] = function.parameters[parameterIndex]
                isMatched[parameterIndex] = true
            }
        }

        val parametersWithDefaultValue = mutableListOf<Function.Parameter>()

        for ((index, parameter) in function.parameters.withIndex()) {
            if (!isMatched[index]) {
                if (parameter.defaultValue == null) {
                    report(Diagnostic.ArgumentResolutionError.MissingArgument(functionCall, parameterNames[index]))
                } else {
                    parametersWithDefaultValue.add(parameter)
                }
            }
        }
        accessedDefaultValues[functionCall] = referenceHashSetOf(parametersWithDefaultValue)
    }

    private fun resolveFunctionCallsArguments(program: Program) {
        fun processExpression(expression: Expression) {
            when (expression) {
                is Expression.FunctionCall -> {
                    resolveFunctionCallArguments(expression)
                    for (argument in expression.arguments)
                        processExpression(argument.value)
                }
                is Expression.UnaryOperation -> {
                    processExpression(expression.operand)
                }
                is Expression.BinaryOperation -> {
                    processExpression(expression.leftOperand)
                    processExpression(expression.rightOperand)
                }
                is Expression.Conditional -> {
                    processExpression(expression.condition)
                    processExpression(expression.resultWhenTrue)
                    processExpression(expression.resultWhenFalse)
                }
                else -> {}
            }
        }

        fun processVariable(variable: Variable) {
            if (variable.value != null) {
                processExpression(variable.value)
            }
        }

        fun processFunction(function: Function) {
            fun processBlock(block: StatementBlock) {
                for (statement in block) {
                    when (statement) {
                        is Statement.Evaluation -> processExpression(statement.expression)
                        is Statement.VariableDefinition -> processVariable(statement.variable)
                        is Statement.FunctionDefinition -> processFunction(statement.function)
                        is Statement.Assignment -> processExpression(statement.value)
                        is Statement.Block -> processBlock(statement.block)
                        is Statement.Conditional -> {
                            processExpression(statement.condition)
                            processBlock(statement.actionWhenTrue)
                            statement.actionWhenFalse?.let { processBlock(it) }
                        }
                        is Statement.Loop -> {
                            processExpression(statement.condition)
                            processBlock(statement.action)
                        }
                        is Statement.FunctionReturn -> processExpression(statement.value)
                        else -> {}
                    }
                }
            }

            processBlock(function.body)
        }

        program.globals.forEach { if (it is Program.Global.FunctionDefinition) processFunction(it.function) }
    }

    private fun resolveFunctionDefinitions(program: Program) {
        fun defaultParametersBeforeNonDefault(function: Function): Boolean {
            var encounteredDefault = false
            for (parameter in function.parameters) {
                if (parameter.defaultValue == null) {
                    if (encounteredDefault)
                        return true
                } else {
                    encounteredDefault = true
                }
            }
            return false
        }

        fun processFunction(function: Function) {
            if (defaultParametersBeforeNonDefault(function)) {
                report(Diagnostic.ArgumentResolutionError.DefaultParametersNotLast(function))
            }

            fun processBlock(block: StatementBlock) {
                for (statement in block) {
                    when (statement) {
                        is Statement.FunctionDefinition -> processFunction(statement.function)
                        is Statement.Block -> processBlock(statement.block)
                        is Statement.Conditional -> {
                            processBlock(statement.actionWhenTrue)
                            statement.actionWhenFalse?.let { processBlock(it) }
                        }
                        is Statement.Loop -> {
                            processBlock(statement.action)
                        }
                        else -> {}
                    }
                }
            }

            processBlock(function.body)
        }

        program.globals.forEach { if (it is Program.Global.FunctionDefinition) processFunction(it.function) }
    }
}<|MERGE_RESOLUTION|>--- conflicted
+++ resolved
@@ -23,17 +23,11 @@
         val accessedDefaultValues: ReferenceMap<Expression.FunctionCall, ReferenceSet<Function.Parameter>>
     )
 
-<<<<<<< HEAD
+    class ResolutionFailed : CompilationFailed()
+
     private val argumentsToParametersMap = referenceHashMapOf<Expression.FunctionCall.Argument, Function.Parameter>()
     private val accessedDefaultValues = referenceHashMapOf<Expression.FunctionCall, ReferenceSet<Function.Parameter>>()
-    private var correctDefinitions = true
-=======
-    class ResolutionFailed : CompilationFailed()
-
-    private val argumentsToParametersMap = ReferenceHashMap<Expression.FunctionCall.Argument, Function.Parameter>()
-    private val accessedDefaultValues = ReferenceHashMap<Expression.FunctionCall, ReferenceSet<Function.Parameter>>()
     private var failed = false
->>>>>>> eb494953
 
     companion object {
         fun calculateArgumentToParameterResolution(

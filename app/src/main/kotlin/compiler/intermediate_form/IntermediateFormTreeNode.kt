package compiler.intermediate_form

sealed class IntermediateFormTreeNode {
<<<<<<< HEAD
    data class MemoryRead(val register: Register, val address: Addressing) : IntermediateFormTreeNode() // mov reg, [addr]
    data class MemoryWrite(val address: MemoryAddress, val register: Register) : IntermediateFormTreeNode() // mov [addr], reg
    data class MemoryWriteConst(val address: MemoryAddress, val value: Long) : IntermediateFormTreeNode()

    // no logical and, or, iff and xor, since they have a short circuit semantic
    data class LogicalNegation(val resultRegister: Register) : IntermediateFormTreeNode()

    // arithmetic operations work on 32 bit registers
    data class Add(val resultRegister: Register, val secondRegister: Register) : IntermediateFormTreeNode() // add reg1, reg2
    data class AddConst(val resultRegister: Register, val value: Int) : IntermediateFormTreeNode() // add reg, 42
    data class AddMem(val resultRegister: Register, val address: Addressing) : IntermediateFormTreeNode() // add reg, [addr]

    data class Subtract(val resultRegister: Register, val secondRegister: Register) : IntermediateFormTreeNode()
    data class SubtractConst(val resultRegister: Register, val value: Int) : IntermediateFormTreeNode()
    data class SubtractMem(val resultRegister: Register, val address: Addressing) : IntermediateFormTreeNode()

    data class Multiply(val resultRegister: Register, val secondRegister: Register) : IntermediateFormTreeNode()
    data class MultiplyConst(val resultRegister: Register, val value: Int) : IntermediateFormTreeNode()
    data class MultiplyMem(val resultRegister: Register, val address: Addressing) : IntermediateFormTreeNode()

    data class Divide(val resultRegister: Register, val secondRegister: Register) : IntermediateFormTreeNode()
    data class DivideConst(val resultRegister: Register, val value: Int) : IntermediateFormTreeNode()
    data class DivideMem(val resultRegister: Register, val address: Addressing) : IntermediateFormTreeNode()

    data class Modulo(val resultRegister: Register, val secondRegister: Register) : IntermediateFormTreeNode()
    data class ModuloConst(val resultRegister: Register, val value: Int) : IntermediateFormTreeNode()
    data class ModuloMem(val resultRegister: Register, val address: Addressing) : IntermediateFormTreeNode()

    // bitwise operations also work on 32 bit registers
    data class BitAnd(val resultRegister: Register, val secondRegister: Register) : IntermediateFormTreeNode()
    data class BitAndConst(val resultRegister: Register, val value: Int) : IntermediateFormTreeNode()
    data class BitAndMem(val resultRegister: Register, val address: Addressing) : IntermediateFormTreeNode()

    data class BitOr(val resultRegister: Register, val secondRegister: Register) : IntermediateFormTreeNode()
    data class BitOrConst(val resultRegister: Register, val value: Int) : IntermediateFormTreeNode()
    data class BitOrMem(val resultRegister: Register, val address: Addressing) : IntermediateFormTreeNode()

    data class BitXor(val resultRegister: Register, val secondRegister: Register) : IntermediateFormTreeNode()
    data class BitXorConst(val resultRegister: Register, val value: Int) : IntermediateFormTreeNode()
    data class BitXorMem(val resultRegister: Register, val address: Addressing) : IntermediateFormTreeNode()

    data class BitShiftLeft(val resultRegister: Register, val secondRegister: Register) : IntermediateFormTreeNode()
    data class BitShiftLeftConst(val resultRegister: Register, val value: Int) : IntermediateFormTreeNode()

    data class BitShiftRight(val resultRegister: Register, val secondRegister: Register) : IntermediateFormTreeNode()
    data class BitShiftRightConst(val resultRegister: Register, val value: Int) : IntermediateFormTreeNode()

    data class BitNegation(val resultRegister: Register) : IntermediateFormTreeNode()

    data class Equals(val resultRegister: Register, val secondRegister: Register) : IntermediateFormTreeNode() // reg1 = (1 if reg1 == reg2, 0 otherwise)
    data class EqualsConst(val resultRegister: Register, val value: Int) : IntermediateFormTreeNode()
    data class EqualsMem(val resultRegister: Register, val address: Addressing) : IntermediateFormTreeNode()

    data class NotEquals(val resultRegister: Register, val secondRegister: Register) : IntermediateFormTreeNode()
    data class NotEqualsConst(val resultRegister: Register, val value: Int) : IntermediateFormTreeNode()
    data class NotEqualsMem(val resultRegister: Register, val address: Addressing) : IntermediateFormTreeNode()

    data class LessThan(val resultRegister: Register, val secondRegister: Register) : IntermediateFormTreeNode()
    data class LessThanConst(val resultRegister: Register, val value: Int) : IntermediateFormTreeNode()
    data class LessThanMem(val resultRegister: Register, val address: Addressing) : IntermediateFormTreeNode()

    data class LessThanOrEquals(val resultRegister: Register, val secondRegister: Register) : IntermediateFormTreeNode()
    data class LessThanOrEqualsConst(val resultRegister: Register, val value: Int) : IntermediateFormTreeNode()
    data class LessThanOrEqualsMem(val resultRegister: Register, val address: Addressing) : IntermediateFormTreeNode()

    data class GreaterThan(val resultRegister: Register, val secondRegister: Register) : IntermediateFormTreeNode()
    data class GreaterThanConst(val resultRegister: Register, val value: Int) : IntermediateFormTreeNode()
    data class GreaterThanMem(val resultRegister: Register, val address: Addressing) : IntermediateFormTreeNode()

    data class GreaterThanOrEquals(val resultRegister: Register, val secondRegister: Register) : IntermediateFormTreeNode()
    data class GreaterThanOrEqualsConst(val resultRegister: Register, val value: Int) : IntermediateFormTreeNode()
    data class GreaterThanOrEqualsMem(val resultRegister: Register, val address: Addressing) : IntermediateFormTreeNode()

    // stack operations, work on 64 bit registers
    data class StackPush(val register: Register) : IntermediateFormTreeNode()
    data class StackPop(val resultRegister: Register) : IntermediateFormTreeNode()
=======
    // TODO() make TreeNode classes which represent particular operations

    class NoOp : IntermediateFormTreeNode() // For testing
>>>>>>> b970ab77
}<|MERGE_RESOLUTION|>--- conflicted
+++ resolved
@@ -1,7 +1,6 @@
 package compiler.intermediate_form
 
 sealed class IntermediateFormTreeNode {
-<<<<<<< HEAD
     data class MemoryRead(val register: Register, val address: Addressing) : IntermediateFormTreeNode() // mov reg, [addr]
     data class MemoryWrite(val address: MemoryAddress, val register: Register) : IntermediateFormTreeNode() // mov [addr], reg
     data class MemoryWriteConst(val address: MemoryAddress, val value: Long) : IntermediateFormTreeNode()
@@ -78,9 +77,6 @@
     // stack operations, work on 64 bit registers
     data class StackPush(val register: Register) : IntermediateFormTreeNode()
     data class StackPop(val resultRegister: Register) : IntermediateFormTreeNode()
-=======
-    // TODO() make TreeNode classes which represent particular operations
 
-    class NoOp : IntermediateFormTreeNode() // For testing
->>>>>>> b970ab77
+    data class NoOp : IntermediateFormTreeNode() // For testing
 }
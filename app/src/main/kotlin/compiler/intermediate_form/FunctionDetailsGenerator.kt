--- conflicted
+++ resolved
@@ -7,27 +7,6 @@
     val depth: Int,
     val vars: Map<Variable, Boolean>,
     val parameters: List<Variable>
-<<<<<<< HEAD
-) {
-    data class FunctionCallIntermediateForm(
-        val callGraph: ControlFlowGraph,
-        val result: IntermediateFormTreeNode?
-    )
-
-    fun generateCall(args: List<IntermediateFormTreeNode>): FunctionCallIntermediateForm {
-        return TODO()
-    }
-
-    fun genPrologue(): ControlFlowGraph {
-        return TODO()
-    }
-
-    fun genEpilogue(): ControlFlowGraph {
-        return TODO()
-    }
-
-    fun genRead(variable: Variable, isDirect: Boolean): IntermediateFormTreeNode {
-=======
 ) : FunctionDetailsGeneratorInterface {
 
     override fun generateCall(args: List<IntermediateFormTreeNode>): FunctionDetailsGeneratorInterface.FunctionCallIntermediateForm {
@@ -43,16 +22,11 @@
     }
 
     override fun genRead(variable: Variable, isDirect: Boolean): IntermediateFormTreeNode {
->>>>>>> fea0475a
         // the caller is supposed to retrieve the value and assign it
         return TODO()
     }
 
-<<<<<<< HEAD
-    fun genWrite(variable: Variable, value: IntermediateFormTreeNode, isDirect: Boolean): IntermediateFormTreeNode {
-=======
     override fun genWrite(variable: Variable, value: IntermediateFormTreeNode, isDirect: Boolean): IntermediateFormTreeNode {
->>>>>>> fea0475a
         return TODO()
     }
 }
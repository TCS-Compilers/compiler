--- conflicted
+++ resolved
@@ -3,11 +3,7 @@
 import compiler.ast.Function
 import compiler.ast.NamedNode
 import compiler.ast.Type
-<<<<<<< HEAD
 import compiler.common.reference_collections.ReferenceHashMap
-=======
-import compiler.ast.Variable
->>>>>>> dcf6b99e
 
 data class FunctionCallIntermediateForm(
     val callGraph: ControlFlowGraph,
@@ -24,7 +20,6 @@
 val STACK_POINTER_REGISTER = Register()
 
 data class FunctionDetailsGenerator(
-<<<<<<< HEAD
     val depth: ULong,
     val variablesLocationTypes: Map<NamedNode, VariableLocationType>, // should contain parameters
     val parameters: List<Function.Parameter>,
@@ -40,41 +35,32 @@
     fun genCall(
         args: List<IntermediateFormTreeNode>,
     ): FunctionCallIntermediateForm {
+        // First, it moves parameter values to appropriate location based on args (using genWrite).
+        // At the end it adds an instruction to store function result in FUNCTION_RESULT_REGISTER, when it isn't Unit
+        // returning function, and then it creates temporary IFTNode outside CFG in result,
+        // which simply reads value from that register.
+
         val cfgBuilder = ControlFlowGraphBuilder()
+
         var last: Pair<IFTNode, CFGLinkType>? = null
-
         // write arg values to params
         for ((arg, param) in args zip parameters) {
-            val node = genWrite(param, arg, true)
+            val node = genWrite(param, arg, false)
             cfgBuilder.addLink(last, node)
             last = Pair(node, CFGLinkType.UNCONDITIONAL)
         }
 
         // add function graph
-        cfgBuilder.addAllFrom(functionCFG)
+        cfgBuilder.addAllFrom(functionCFG, false)
         cfgBuilder.addLink(last, functionCFG.entryTreeRoot!!)
 
         fun modifyReturnNodesToStoreResultInAppropriateRegister(functionCfg: ControlFlowGraph): FunctionCallIntermediateForm {
-            val finalNodes = functionCfg.finalTreeRoots
-
             val modifiedCfgBuilder = ControlFlowGraphBuilder()
-
-            val linksToIterateOver = hashMapOf(
-                CFGLinkType.UNCONDITIONAL to functionCfg.unconditionalLinks,
-                CFGLinkType.CONDITIONAL_TRUE to functionCfg.conditionalTrueLinks,
-                CFGLinkType.CONDITIONAL_FALSE to functionCfg.conditionalFalseLinks
-            )
-
-            for ((linkType, links) in linksToIterateOver) {
-                for ((from, to) in links) {
-                    if (to !in finalNodes)
-                        modifiedCfgBuilder.addLink(Pair(from, linkType), to)
-                    else {
-                        val newReturnNode = IntermediateFormTreeNode.RegisterWrite(FUNCTION_RESULT_REGISTER, to)
-                        modifiedCfgBuilder.addLink(Pair(from, linkType), newReturnNode)
-                    }
-                }
-            }
+            modifiedCfgBuilder.addAllFrom(functionCfg, true)
+            modifiedCfgBuilder.updateNodes({ it in functionCfg.finalTreeRoots }, {
+                IntermediateFormTreeNode.RegisterWrite(FUNCTION_RESULT_REGISTER, it)
+            })
+
             return FunctionCallIntermediateForm(
                 modifiedCfgBuilder.build(),
                 IntermediateFormTreeNode.RegisterRead(FUNCTION_RESULT_REGISTER)
@@ -226,54 +212,4 @@
             )
         }
     }
-=======
-    val parameters: List<Variable>,
-    val functionCFG: ControlFlowGraph,
-    val function: Function
-) {
-    fun genCall(
-        args: List<IntermediateFormTreeNode>,
-    ): FunctionCallIntermediateForm {
-        // First, it moves parameter values to appropriate location based on args (using genWrite).
-        // At the end it adds an instruction to store function result in FUNCTION_RESULT_REGISTER, when it isn't Unit
-        // returning function, and then it creates temporary IFTNode outside CFG in result,
-        // which simply reads value from that register.
-
-        val cfgBuilder = ControlFlowGraphBuilder()
-
-        var last: Pair<IFTNode, CFGLinkType>? = null
-        // write arg values to params
-        for ((arg, param) in args zip parameters) {
-            val node = genWrite(param, arg, false)
-            cfgBuilder.addAllFrom(node, false)
-            cfgBuilder.addLink(last, node.entryTreeRoot!!)
-            last = Pair(node.finalTreeRoots[0], CFGLinkType.UNCONDITIONAL)
-        }
-
-        // add function graph
-        cfgBuilder.addAllFrom(functionCFG, false)
-        cfgBuilder.addLink(last, functionCFG.entryTreeRoot!!)
-
-        fun modifyReturnNodesToStoreResultInAppropriateRegister(functionCfg: ControlFlowGraph): FunctionCallIntermediateForm {
-            val modifiedCfgBuilder = ControlFlowGraphBuilder()
-            modifiedCfgBuilder.addAllFrom(functionCfg, true)
-            modifiedCfgBuilder.updateNodes({ it in functionCfg.finalTreeRoots }, {
-                IntermediateFormTreeNode.RegisterWrite(FUNCTION_RESULT_REGISTER, it)
-            })
-
-            return FunctionCallIntermediateForm(
-                modifiedCfgBuilder.build(),
-                IntermediateFormTreeNode.RegisterRead(FUNCTION_RESULT_REGISTER)
-            )
-        }
-
-        if (function.returnType == Type.Unit)
-            return FunctionCallIntermediateForm(cfgBuilder.build(), null)
-        return modifyReturnNodesToStoreResultInAppropriateRegister(cfgBuilder.build())
-    }
-    fun genPrologue(): ControlFlowGraph { return TODO() }
-    fun genEpilogue(): ControlFlowGraph { return TODO() }
-    fun genRead(variable: Variable, isDirect: Boolean): ControlFlowGraph { return TODO() }
-    fun genWrite(variable: Variable, value: IntermediateFormTreeNode, isDirect: Boolean): ControlFlowGraph { return TODO() }
->>>>>>> dcf6b99e
 }
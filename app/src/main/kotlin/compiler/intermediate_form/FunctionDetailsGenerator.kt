package compiler.intermediate_form

import compiler.ast.Function
import compiler.ast.NamedNode
import compiler.ast.Variable
import compiler.common.intermediate_form.FunctionDetailsGeneratorInterface

<<<<<<< HEAD
data class FunctionDetailsGenerator(
    val depth: ULong,
    val vars: Map<NamedNode, Boolean>,
    val parameters: List<Function.Parameter>
)
data class FunctionCallIntermediateForm(
    val callGraph: ControlFlowGraph,
    val result: IntermediateFormTreeNode?
)
=======
class FunctionDetailsGenerator(
    val depth: Int,
    val vars: Map<Variable, Boolean>,
    val parameters: List<Variable>
) : FunctionDetailsGeneratorInterface {
>>>>>>> 2b6c75b9

    override fun generateCall(args: List<IntermediateFormTreeNode>): FunctionDetailsGeneratorInterface.FunctionCallIntermediateForm {
        return TODO()
    }

    override fun genPrologue(): ControlFlowGraph {
        return TODO()
    }

    override fun genEpilogue(): ControlFlowGraph {
        return TODO()
    }

    override fun genRead(variable: Variable, isDirect: Boolean): IntermediateFormTreeNode {
        // the caller is supposed to retrieve the value and assign it
        return TODO()
    }

    override fun genWrite(variable: Variable, value: IntermediateFormTreeNode, isDirect: Boolean): IntermediateFormTreeNode {
        return TODO()
    }
}<|MERGE_RESOLUTION|>--- conflicted
+++ resolved
@@ -5,23 +5,11 @@
 import compiler.ast.Variable
 import compiler.common.intermediate_form.FunctionDetailsGeneratorInterface
 
-<<<<<<< HEAD
 data class FunctionDetailsGenerator(
     val depth: ULong,
     val vars: Map<NamedNode, Boolean>,
     val parameters: List<Function.Parameter>
-)
-data class FunctionCallIntermediateForm(
-    val callGraph: ControlFlowGraph,
-    val result: IntermediateFormTreeNode?
-)
-=======
-class FunctionDetailsGenerator(
-    val depth: Int,
-    val vars: Map<Variable, Boolean>,
-    val parameters: List<Variable>
 ) : FunctionDetailsGeneratorInterface {
->>>>>>> 2b6c75b9
 
     override fun generateCall(args: List<IntermediateFormTreeNode>): FunctionDetailsGeneratorInterface.FunctionCallIntermediateForm {
         return TODO()

package compiler.intermediate_form

import compiler.ast.Expression
import compiler.ast.Function
import compiler.ast.NamedNode
import compiler.ast.Program
import compiler.ast.Statement
import compiler.ast.StatementBlock
import compiler.ast.Variable
import compiler.common.intermediate_form.FunctionDetailsGenerator
import compiler.common.reference_collections.ReferenceHashMap
import compiler.common.reference_collections.ReferenceMap
import compiler.common.reference_collections.ReferenceSet
import compiler.common.reference_collections.combineReferenceSets
import compiler.common.reference_collections.referenceHashMapOf
import compiler.common.reference_collections.referenceHashSetOf
import compiler.common.reference_collections.referenceKeys
import compiler.semantic_analysis.BuiltinFunctions
import compiler.semantic_analysis.VariablePropertiesAnalyzer

object FunctionDependenciesAnalyzer {
    fun createUniqueIdentifiers(program: Program, allowInconsistentNamingErrors: Boolean): ReferenceMap<Function, UniqueIdentifier> {
        val uniqueIdentifiers = referenceHashMapOf<Function, UniqueIdentifier>()
        val identifierFactory = UniqueIdentifierFactory()
        fun nameFunction(function: Function, pathSoFar: String?): String {
            try {
                uniqueIdentifiers[function] = identifierFactory.build(pathSoFar, function.name)
            } catch (error: InconsistentFunctionNamingConvention) {
                // Such errors should occur only as a consequence of skipped NameConflict error in name resolution.
                // Hence, if `allowInconsistentNamingErrors`, which is only set when there were already some errors
                // in diagnostics, we can safely ignore such errors, cause the compilation would be failed later anyway.
                if (!allowInconsistentNamingErrors)
                    throw error
                uniqueIdentifiers[function] = UniqueIdentifier("\$INVALID")
            }
            return uniqueIdentifiers[function]!!.value
        }

        fun analyze(node: Any, pathSoFar: String? = null) {
            when (node) {
                is Program.Global.FunctionDefinition -> { analyze(node.function, pathSoFar) }
                is Statement.FunctionDefinition -> { analyze(node.function, pathSoFar) }
                is Function -> {
                    val newPrefix = nameFunction(node, pathSoFar)
                    var blockNumber = 0
                    fun handleNestedBlock(statements: List<Statement>) = statements.forEach { analyze(it, newPrefix + "@block" + blockNumber++) }
                    for (statement in node.body) {
                        when (statement) {
                            is Statement.Block -> {
                                handleNestedBlock(statement.block)
                            }
                            is Statement.Conditional -> {
                                handleNestedBlock(statement.actionWhenTrue)
                                handleNestedBlock(statement.actionWhenFalse ?: listOf())
                            }
                            is Statement.Loop -> {
                                handleNestedBlock(statement.action)
                            }
                            else -> analyze(statement, newPrefix)
                        }
                    }
                }
                else -> {}
            }
        }
<<<<<<< HEAD
        program.globals.forEach { analyze(it, null) }
        BuiltinFunctions.getUsedBuiltinFunctions(program).forEach { nameFunction(it, null) }
=======
        program.globals.forEach { analyze(it) }
>>>>>>> cf2e200d
        return uniqueIdentifiers
    }

    fun createFunctionDetailsGenerators(
        program: Program,
        variableProperties: ReferenceMap<Any, VariablePropertiesAnalyzer.VariableProperties>,
        functionReturnedValueVariables: ReferenceMap<Function, Variable>,
        allowInconsistentNamingErrors: Boolean = false
    ): ReferenceMap<Function, FunctionDetailsGenerator> {
        val result = referenceHashMapOf<Function, FunctionDetailsGenerator>()
        val functionIdentifiers = createUniqueIdentifiers(program, allowInconsistentNamingErrors)

        fun createDetailsGenerator(function: Function, depth: ULong) {
            val variablesLocationTypes = referenceHashMapOf<NamedNode, VariableLocationType>()
            variableProperties
                .filter { (_, properties) -> properties.owner === function }
                .forEach { (variable, properties) ->
                    variablesLocationTypes[variable as NamedNode] =
                        if (properties.accessedIn.any { it != function } || properties.writtenIn.any { it != function })
                            VariableLocationType.MEMORY
                        else VariableLocationType.REGISTER
                }

            result[function] = DefaultFunctionDetailsGenerator(
                function.parameters,
                functionReturnedValueVariables[function],
                IntermediateFormTreeNode.MemoryLabel(functionIdentifiers[function]!!.value),
                depth,
                variablesLocationTypes,
                IntermediateFormTreeNode.MemoryLabel(DISPLAY_LABEL_IN_MEMORY)
            )
        }

        fun processFunction(function: Function, depth: ULong) {
            createDetailsGenerator(function, depth)

            fun processBlock(block: StatementBlock) {
                for (statement in block) {
                    when (statement) {
                        is Statement.FunctionDefinition -> processFunction(statement.function, depth + 1u)
                        is Statement.Block -> processBlock(statement.block)
                        is Statement.Conditional -> {
                            processBlock(statement.actionWhenTrue)
                            statement.actionWhenFalse?.let { processBlock(it) }
                        }
                        is Statement.Loop -> processBlock(statement.action)
                        else -> {}
                    }
                }
            }

            processBlock(function.body)
        }

        program.globals.forEach { if (it is Program.Global.FunctionDefinition) processFunction(it.function, 0u) }
        BuiltinFunctions.getUsedBuiltinFunctions(program).forEach { createDetailsGenerator(it, 0u) }

        return result
    }

    fun createCallGraph(ast: Program, nameResolution: ReferenceMap<Any, NamedNode>): ReferenceMap<Function, ReferenceSet<Function>> {

        val functionCalls = referenceHashMapOf<Function, ReferenceSet<Function>>()

        fun getCalledFunctions(global: Program.Global): ReferenceSet<Function> {
            fun getCalledFunctions(expression: Expression?): ReferenceSet<Function> = when (expression) {
                is Expression.BooleanLiteral -> referenceHashSetOf()
                is Expression.NumberLiteral -> referenceHashSetOf()
                is Expression.UnitLiteral -> referenceHashSetOf()
                is Expression.Variable -> referenceHashSetOf()
                null -> referenceHashSetOf()

                is Expression.FunctionCall -> combineReferenceSets(
                    referenceHashSetOf(nameResolution[expression] as Function),
                    combineReferenceSets(expression.arguments.map { getCalledFunctions(it.value) }),
                )

                is Expression.UnaryOperation -> getCalledFunctions(expression.operand)

                is Expression.BinaryOperation -> combineReferenceSets(
                    getCalledFunctions(expression.leftOperand),
                    getCalledFunctions(expression.rightOperand),
                )

                is Expression.Conditional -> combineReferenceSets(
                    getCalledFunctions(expression.condition),
                    getCalledFunctions(expression.resultWhenTrue),
                    getCalledFunctions(expression.resultWhenFalse),
                )
            }

            fun getCalledFunctions(statement: Statement): ReferenceSet<Function> {
                fun getCalledFunctions(list: List<Statement>?): ReferenceSet<Function> =
                    if (list === null) referenceHashSetOf() else combineReferenceSets(list.map { getCalledFunctions(it) })

                return when (statement) {
                    is Statement.LoopBreak -> referenceHashSetOf()
                    is Statement.LoopContinuation -> referenceHashSetOf()

                    is Statement.FunctionDefinition -> {
                        functionCalls[statement.function] = getCalledFunctions(statement.function.body)
                        return combineReferenceSets(statement.function.parameters.map { getCalledFunctions(it.defaultValue) })
                    }

                    is Statement.Evaluation -> getCalledFunctions(statement.expression)

                    is Statement.VariableDefinition -> getCalledFunctions(statement.variable.value)

                    is Statement.Assignment -> getCalledFunctions(statement.value)

                    is Statement.Block -> getCalledFunctions(statement.block)

                    is Statement.FunctionReturn -> getCalledFunctions(statement.value)

                    is Statement.Conditional -> combineReferenceSets(
                        getCalledFunctions(statement.condition),
                        getCalledFunctions(statement.actionWhenTrue),
                        getCalledFunctions(statement.actionWhenFalse),
                    )

                    is Statement.Loop -> combineReferenceSets(
                        getCalledFunctions(statement.condition),
                        getCalledFunctions(statement.action),
                    )
                }
            }

            return when (global) {
                is Program.Global.VariableDefinition -> referenceHashSetOf()

                is Program.Global.FunctionDefinition -> {
                    functionCalls[global.function] = combineReferenceSets(global.function.body.map { getCalledFunctions(it) })
                    return referenceHashSetOf()
                }
            }
        }

        ast.globals.forEach { getCalledFunctions(it) }
        BuiltinFunctions.getUsedBuiltinFunctions(ast).forEach { functionCalls[it] = referenceHashSetOf() }

        val allFunctions = functionCalls.referenceKeys
        var previousPartialTransitiveFunctionCalls: ReferenceHashMap<Function, ReferenceSet<Function>>
        var nextPartialTransitiveFunctionCalls = functionCalls

        fun getAllCallsOfChildren(calls: ReferenceHashMap<Function, ReferenceSet<Function>>, function: Function): ReferenceSet<Function> =
            combineReferenceSets(calls[function]!!.map { calls[it]!! })

        repeat(allFunctions.size) {
            previousPartialTransitiveFunctionCalls = nextPartialTransitiveFunctionCalls
            nextPartialTransitiveFunctionCalls = referenceHashMapOf()
            allFunctions.forEach {
                nextPartialTransitiveFunctionCalls[it] = combineReferenceSets(
                    previousPartialTransitiveFunctionCalls[it]!!,
                    getAllCallsOfChildren(previousPartialTransitiveFunctionCalls, it),
                )
            }
        }

        return nextPartialTransitiveFunctionCalls
    }
}<|MERGE_RESOLUTION|>--- conflicted
+++ resolved
@@ -63,12 +63,8 @@
                 else -> {}
             }
         }
-<<<<<<< HEAD
-        program.globals.forEach { analyze(it, null) }
+        program.globals.forEach { analyze(it) }
         BuiltinFunctions.getUsedBuiltinFunctions(program).forEach { nameFunction(it, null) }
-=======
-        program.globals.forEach { analyze(it) }
->>>>>>> cf2e200d
         return uniqueIdentifiers
     }
 

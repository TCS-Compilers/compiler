--- conflicted
+++ resolved
@@ -296,12 +296,7 @@
 
         fun processFunction(function: Function) {
             val cfgBuilder = ControlFlowGraphBuilder()
-<<<<<<< HEAD
             var variableToStoreResult: Variable? = null
-
-            fun mapLinkType(list: List<Pair<IFTNode, CFGLinkType>?>, type: CFGLinkType) = list.map { it?.copy(second = type) }
-=======
->>>>>>> f1bf2755
 
             var last = listOf<Pair<IFTNode, CFGLinkType>?>(null)
             var breaking: MutableList<Pair<IFTNode, CFGLinkType>?>? = null
@@ -309,24 +304,13 @@
 
             fun processStatementBlock(block: StatementBlock) {
                 fun addExpression(expression: Expression, variable: Variable?): IFTNode? {
-<<<<<<< HEAD
-                    val cfg = createGraphForExpression(expression, variable)
+                    val cfg = createGraphForExpression(expression, variable, function)
                     val entry = cfg.entryTreeRoot
 
                     if (entry != null) {
                         for (node in last) {
                             cfgBuilder.addLink(node, entry)
                         }
-=======
-                    val cfg = createGraphForExpression(expression, variable, function)
-                    cfgBuilder.addAllFrom(cfg)
-
-                    val entry = cfg.entryTreeRoot
-
-                    if (entry != null) {
-                        for (node in last)
-                            cfgBuilder.addLink(node, entry)
->>>>>>> f1bf2755
 
                         last = cfg.finalTreeRoots.map { Pair(it, CFGLinkType.UNCONDITIONAL) }
                     }
@@ -440,19 +424,12 @@
             processStatementBlock(function.body)
 
             controlFlowGraphs[function] = cfgBuilder.build()
-<<<<<<< HEAD
             if (function.returnType != Type.Unit)
                 resultVariables[function] = variableToStoreResult!!
-=======
->>>>>>> f1bf2755
         }
 
         program.globals.filterIsInstance<Program.Global.FunctionDefinition>().forEach { processFunction(it.function) }
 
-<<<<<<< HEAD
         return Pair(controlFlowGraphs, resultVariables)
-=======
-        return controlFlowGraphs
->>>>>>> f1bf2755
     }
 }
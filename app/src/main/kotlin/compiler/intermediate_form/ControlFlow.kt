package compiler.intermediate_form

import compiler.ast.Expression
import compiler.ast.Function
import compiler.ast.NamedNode
import compiler.ast.Program
import compiler.ast.Statement
import compiler.ast.StatementBlock
import compiler.ast.Type
import compiler.ast.Variable
import compiler.common.diagnostics.Diagnostic.ControlFlowDiagnostic
import compiler.common.diagnostics.Diagnostics
import compiler.common.intermediate_form.FunctionDetailsGenerator
import compiler.common.intermediate_form.VariableAccessGenerator
import compiler.common.reference_collections.ReferenceMap
import compiler.common.reference_collections.ReferenceSet
import compiler.common.reference_collections.combineReferenceSets
import compiler.common.reference_collections.copy
import compiler.common.reference_collections.referenceHashMapOf
import compiler.common.reference_collections.referenceHashSetOf
import compiler.common.semantic_analysis.VariablesOwner
import compiler.semantic_analysis.ArgumentResolutionResult
import compiler.semantic_analysis.VariablePropertiesAnalyzer

object ControlFlow {
    private fun mapLinkType(list: List<Pair<IFTNode, CFGLinkType>?>, type: CFGLinkType) = list.map { it?.copy(second = type) }

    fun createGraphForExpression(
        expression: Expression,
        targetVariable: Variable?,
        currentFunction: Function,
        nameResolution: ReferenceMap<Any, NamedNode>,
        variableProperties: ReferenceMap<Any, VariablePropertiesAnalyzer.VariableProperties>,
        callGraph: ReferenceMap<Function, ReferenceSet<Function>>,
        functionDetailsGenerators: ReferenceMap<Function, FunctionDetailsGenerator>,
        argumentResolution: ArgumentResolutionResult,
        defaultParameterValues: ReferenceMap<Function.Parameter, Variable>,
        globalVariablesAccessGenerator: VariableAccessGenerator
    ): ControlFlowGraph {
        fun getVariablesModifiedBy(function: Function): ReferenceSet<Variable> {
            val possiblyCalledFunctions = combineReferenceSets(callGraph[function]!!, referenceHashSetOf(function))
            return referenceHashSetOf(
                variableProperties.asSequence()
                    .filter { (it.value.writtenIn intersect possiblyCalledFunctions).isNotEmpty() }
                    .map { it.key as Variable }.toList()
            )
        }

        val variableAccessGenerators: ReferenceMap<VariablesOwner, VariableAccessGenerator> = run {
            val result = referenceHashMapOf<VariablesOwner, VariableAccessGenerator>()

            result.putAll(functionDetailsGenerators)
            result[VariablePropertiesAnalyzer.GlobalContext] = globalVariablesAccessGenerator
            result
        }

        // first stage is to decide which variable usages have to be realized via temporary registers
        // and which variables are invalidated by function calls / conditionals
        val usagesThatRequireTempRegisters = referenceHashSetOf<Expression.Variable>()
        val invalidatedVariables = referenceHashMapOf<Expression, ReferenceSet<Variable>>()

        fun gatherVariableUsageInfo(astNode: Expression, modifiedUnderCurrentBase: ReferenceSet<Variable>): ReferenceSet<Variable> {
            return when (astNode) {
                is Expression.UnitLiteral,
                is Expression.BooleanLiteral,
                is Expression.NumberLiteral -> modifiedUnderCurrentBase

                is Expression.Variable -> {
                    if (nameResolution[astNode] in modifiedUnderCurrentBase)
                        usagesThatRequireTempRegisters.add(astNode)
                    modifiedUnderCurrentBase
                }

                is Expression.UnaryOperation ->
                    gatherVariableUsageInfo(astNode.operand, modifiedUnderCurrentBase)

                is Expression.BinaryOperation -> {
                    if (astNode.kind in listOf(Expression.BinaryOperation.Kind.OR, Expression.BinaryOperation.Kind.AND)) {
                        val leftModifiedVariables = gatherVariableUsageInfo(astNode.leftOperand, referenceHashSetOf())
                        val rightModifiedVariables = gatherVariableUsageInfo(astNode.rightOperand, referenceHashSetOf())

                        invalidatedVariables[astNode] = rightModifiedVariables
                        combineReferenceSets(modifiedUnderCurrentBase, leftModifiedVariables, rightModifiedVariables)
                    } else {
                        val modifiedAfterRight = gatherVariableUsageInfo(astNode.rightOperand, modifiedUnderCurrentBase)
                        gatherVariableUsageInfo(astNode.leftOperand, modifiedAfterRight)
                    }
                }

                is Expression.FunctionCall -> {
                    var modifiedInArguments: ReferenceSet<Variable> = referenceHashSetOf<Variable>()
                    astNode.arguments.reversed().forEach { argumentNode ->
                        modifiedInArguments = gatherVariableUsageInfo(argumentNode.value, modifiedInArguments)
                    }

                    val modifiedByCall = getVariablesModifiedBy(nameResolution[astNode] as Function)
                    invalidatedVariables[astNode] = modifiedByCall
                    combineReferenceSets(modifiedUnderCurrentBase, modifiedInArguments, modifiedByCall)
                }

                is Expression.Conditional -> {
                    val modifiedInCondition = gatherVariableUsageInfo(astNode.condition, referenceHashSetOf())
                    val modifiedInTrueBranch = gatherVariableUsageInfo(astNode.resultWhenTrue, referenceHashSetOf())
                    val modifiedInFalseBranch = gatherVariableUsageInfo(astNode.resultWhenFalse, referenceHashSetOf())

                    invalidatedVariables[astNode] = combineReferenceSets(modifiedInTrueBranch, modifiedInFalseBranch)
                    combineReferenceSets(modifiedUnderCurrentBase, modifiedInCondition, modifiedInTrueBranch, modifiedInFalseBranch)
                }
            }
        }

        gatherVariableUsageInfo(expression, referenceHashSetOf())

        // second stage is to actually produce CFG
        val cfgBuilder = ControlFlowGraphBuilder()
        var last = listOf<Pair<IFTNode, CFGLinkType>?>(null)
        var currentTemporaryRegisters = referenceHashMapOf<Variable, Register>()

        fun ControlFlowGraphBuilder.addNextCFG(nextCFG: ControlFlowGraph) {
            if (nextCFG.entryTreeRoot != null) {
                last.forEach { addLink(it, nextCFG.entryTreeRoot) }
                last = nextCFG.finalTreeRoots.map { Pair(it, CFGLinkType.UNCONDITIONAL) }
            }
            addAllFrom(nextCFG)
        }

        fun ControlFlowGraphBuilder.addNextTree(nextTree: IntermediateFormTreeNode) {
            addNextCFG(ControlFlowGraphBuilder().apply { addLink(null, nextTree) }.build())
        }

        fun makeVariableReadNode(variable: Variable): IntermediateFormTreeNode {
            val owner = variableProperties[variable]!!.owner
            return variableAccessGenerators[owner]!!.genRead(variable, owner == currentFunction)
        }

        fun makeCFGForSubtree(astNode: Expression): IntermediateFormTreeNode {
            return when (astNode) {
                is Expression.UnitLiteral -> IntermediateFormTreeNode.Const(IntermediateFormTreeNode.UNIT_VALUE)

                is Expression.BooleanLiteral -> IntermediateFormTreeNode.Const(if (astNode.value) 1 else 0)

                is Expression.NumberLiteral -> IntermediateFormTreeNode.Const(astNode.value.toLong())

                is Expression.Variable -> {
                    val variable = nameResolution[astNode] as Variable
                    if (astNode !in usagesThatRequireTempRegisters) {
                        makeVariableReadNode(variable)
                    } else {
                        if (variable !in currentTemporaryRegisters) {
                            val valueNode = makeVariableReadNode(variable)
                            val temporaryRegister = Register()
                            val assignmentNode = IntermediateFormTreeNode.RegisterWrite(temporaryRegister, valueNode)
                            currentTemporaryRegisters[variable] = temporaryRegister
                            cfgBuilder.addNextTree(assignmentNode)
                        }
                        IntermediateFormTreeNode.RegisterRead(currentTemporaryRegisters.getValue(variable))
                    }
                }

                is Expression.UnaryOperation -> {
                    val subtreeNode = makeCFGForSubtree(astNode.operand)
                    when (astNode.kind) {
                        Expression.UnaryOperation.Kind.NOT -> IntermediateFormTreeNode.LogicalNegation(subtreeNode)
                        Expression.UnaryOperation.Kind.PLUS -> subtreeNode
                        Expression.UnaryOperation.Kind.MINUS -> IntermediateFormTreeNode.Negation(subtreeNode)
                        Expression.UnaryOperation.Kind.BIT_NOT -> IntermediateFormTreeNode.BitNegation(subtreeNode)
                    }
                }

                is Expression.BinaryOperation -> when (astNode.kind) {
                    Expression.BinaryOperation.Kind.AND, Expression.BinaryOperation.Kind.OR -> {
                        val (rightLinkType, shortCircuitLinkType, shortCircuitValue) = when (astNode.kind) {
                            Expression.BinaryOperation.Kind.AND -> Triple(CFGLinkType.CONDITIONAL_TRUE, CFGLinkType.CONDITIONAL_FALSE, 0L)
                            Expression.BinaryOperation.Kind.OR -> Triple(CFGLinkType.CONDITIONAL_FALSE, CFGLinkType.CONDITIONAL_TRUE, 1L)
                            else -> throw Exception() // unreachable state
                        }

                        cfgBuilder.addNextTree(makeCFGForSubtree(astNode.leftOperand))
                        val lastAfterLeft = last
                        val resultTemporaryRegister = Register()

                        last = mapLinkType(lastAfterLeft, rightLinkType)
                        val rightResultNode = makeCFGForSubtree(astNode.rightOperand)
                        cfgBuilder.addNextTree(IntermediateFormTreeNode.RegisterWrite(resultTemporaryRegister, rightResultNode))
                        val lastAfterRight = last

                        last = mapLinkType(lastAfterLeft, shortCircuitLinkType)
                        val shortCircuitResultNode = IntermediateFormTreeNode.Const(shortCircuitValue)
                        cfgBuilder.addNextTree(IntermediateFormTreeNode.RegisterWrite(resultTemporaryRegister, shortCircuitResultNode))
                        val lastAfterShortCircuit = last

                        invalidatedVariables[astNode]!!.forEach { currentTemporaryRegisters.remove(it) }
                        last = lastAfterRight + lastAfterShortCircuit
                        IntermediateFormTreeNode.RegisterRead(resultTemporaryRegister)
                    }

                    else -> {
                        val leftSubtreeNode = makeCFGForSubtree(astNode.leftOperand)
                        val rightSubtreeNode = makeCFGForSubtree(astNode.rightOperand)
                        when (astNode.kind) {
                            Expression.BinaryOperation.Kind.AND,
                            Expression.BinaryOperation.Kind.OR -> throw Exception() // unreachable state
                            Expression.BinaryOperation.Kind.IFF -> IntermediateFormTreeNode.LogicalIff(leftSubtreeNode, rightSubtreeNode)
                            Expression.BinaryOperation.Kind.XOR -> IntermediateFormTreeNode.LogicalXor(leftSubtreeNode, rightSubtreeNode)
                            Expression.BinaryOperation.Kind.ADD -> IntermediateFormTreeNode.Add(leftSubtreeNode, rightSubtreeNode)
                            Expression.BinaryOperation.Kind.SUBTRACT -> IntermediateFormTreeNode.Subtract(leftSubtreeNode, rightSubtreeNode)
                            Expression.BinaryOperation.Kind.MULTIPLY -> IntermediateFormTreeNode.Multiply(leftSubtreeNode, rightSubtreeNode)
                            Expression.BinaryOperation.Kind.DIVIDE -> IntermediateFormTreeNode.Divide(leftSubtreeNode, rightSubtreeNode)
                            Expression.BinaryOperation.Kind.MODULO -> IntermediateFormTreeNode.Modulo(leftSubtreeNode, rightSubtreeNode)
                            Expression.BinaryOperation.Kind.BIT_AND -> IntermediateFormTreeNode.BitAnd(leftSubtreeNode, rightSubtreeNode)
                            Expression.BinaryOperation.Kind.BIT_OR -> IntermediateFormTreeNode.BitOr(leftSubtreeNode, rightSubtreeNode)
                            Expression.BinaryOperation.Kind.BIT_XOR -> IntermediateFormTreeNode.BitXor(leftSubtreeNode, rightSubtreeNode)
                            Expression.BinaryOperation.Kind.BIT_SHIFT_LEFT -> IntermediateFormTreeNode.BitShiftLeft(leftSubtreeNode, rightSubtreeNode)
                            Expression.BinaryOperation.Kind.BIT_SHIFT_RIGHT -> IntermediateFormTreeNode.BitShiftRight(leftSubtreeNode, rightSubtreeNode)
                            Expression.BinaryOperation.Kind.EQUALS -> IntermediateFormTreeNode.Equals(leftSubtreeNode, rightSubtreeNode)
                            Expression.BinaryOperation.Kind.NOT_EQUALS -> IntermediateFormTreeNode.NotEquals(leftSubtreeNode, rightSubtreeNode)
                            Expression.BinaryOperation.Kind.LESS_THAN -> IntermediateFormTreeNode.LessThan(leftSubtreeNode, rightSubtreeNode)
                            Expression.BinaryOperation.Kind.LESS_THAN_OR_EQUALS -> IntermediateFormTreeNode.LessThanOrEquals(leftSubtreeNode, rightSubtreeNode)
                            Expression.BinaryOperation.Kind.GREATER_THAN -> IntermediateFormTreeNode.GreaterThan(leftSubtreeNode, rightSubtreeNode)
                            Expression.BinaryOperation.Kind.GREATER_THAN_OR_EQUALS -> IntermediateFormTreeNode.GreaterThanOrEquals(leftSubtreeNode, rightSubtreeNode)
                        }
                    }
                }

                is Expression.FunctionCall -> {
                    val function = nameResolution[astNode] as Function
                    val parameterValues = Array<IntermediateFormTreeNode?>(function.parameters.size) { null }

                    val explicitArgumentsResultNodes = astNode.arguments.map { makeCFGForSubtree(it.value) }
                    for ((argument, resultNode) in astNode.arguments zip explicitArgumentsResultNodes) // explicit arguments
                        parameterValues[function.parameters.indexOfFirst { it === argumentResolution[argument] }] = resultNode
                    function.parameters.withIndex().filter { parameterValues[it.index] == null }.forEach { // default arguments
                        parameterValues[it.index] = makeVariableReadNode(defaultParameterValues[it.value]!!)
                    }

                    val callIntermediateForm = functionDetailsGenerators[function]!!.genCall(parameterValues.map { it!! }.toList())
                    cfgBuilder.addNextCFG(callIntermediateForm.callGraph)
                    invalidatedVariables[astNode]!!.forEach { currentTemporaryRegisters.remove(it) }

                    if (callIntermediateForm.result != null) {
                        val temporaryResultRegister = Register()
                        cfgBuilder.addNextTree(IntermediateFormTreeNode.RegisterWrite(temporaryResultRegister, callIntermediateForm.result))
                        IntermediateFormTreeNode.RegisterRead(temporaryResultRegister)
                    } else {
                        IntermediateFormTreeNode.Const(IntermediateFormTreeNode.UNIT_VALUE)
                    }
                }

                is Expression.Conditional -> {
                    cfgBuilder.addNextTree(makeCFGForSubtree(astNode.condition))
                    val lastAfterCondition = last
                    val savedTemporaryRegisters = currentTemporaryRegisters.copy()
                    val resultTemporaryRegister = Register()

                    last = mapLinkType(lastAfterCondition, CFGLinkType.CONDITIONAL_TRUE)
                    val trueBranchResultNode = makeCFGForSubtree(astNode.resultWhenTrue)
                    cfgBuilder.addNextTree(IntermediateFormTreeNode.RegisterWrite(resultTemporaryRegister, trueBranchResultNode))
                    currentTemporaryRegisters = savedTemporaryRegisters
                    val lastAfterTrueBranch = last

                    last = mapLinkType(lastAfterCondition, CFGLinkType.CONDITIONAL_FALSE)
                    val falseBranchResultNode = makeCFGForSubtree(astNode.resultWhenFalse)
                    cfgBuilder.addNextTree(IntermediateFormTreeNode.RegisterWrite(resultTemporaryRegister, falseBranchResultNode))
                    val lastAfterFalseBranch = last

                    invalidatedVariables[astNode]!!.forEach { currentTemporaryRegisters.remove(it) }
                    last = lastAfterTrueBranch + lastAfterFalseBranch
                    IntermediateFormTreeNode.RegisterRead(resultTemporaryRegister)
                }
            }
        }

        val result = makeCFGForSubtree(expression)

        // build last tree into CFG, possibly wrapped in variable write operation
        if (targetVariable != null) {
            val owner = variableProperties[targetVariable]!!.owner
            cfgBuilder.addNextTree(variableAccessGenerators[owner]!!.genWrite(targetVariable, result, owner == currentFunction))
        } else {
            cfgBuilder.addNextTree(result)
        }

        return cfgBuilder.build()
    }

    fun createGraphForEachFunction(
        program: Program,
        createGraphForExpression: (Expression, Variable?, Function) -> ControlFlowGraph,
        nameResolution: ReferenceMap<Any, NamedNode>,
        defaultParameterValues: ReferenceMap<Function.Parameter, Variable>,
        diagnostics: Diagnostics
<<<<<<< HEAD
    ): Pair<ReferenceMap<Function, ControlFlowGraph>, ReferenceMap<Function, Variable>> {
        val controlFlowGraphs = ReferenceHashMap<Function, ControlFlowGraph>()
        val resultVariables = ReferenceHashMap<Function, Variable>() // only for non-Unit returning functions
=======
    ): ReferenceMap<Function, ControlFlowGraph> {
        val controlFlowGraphs = referenceHashMapOf<Function, ControlFlowGraph>()
>>>>>>> 7cab5f31

        fun processFunction(function: Function) {
            val cfgBuilder = ControlFlowGraphBuilder()
            var variableToStoreResult: Variable? = null

            var last = listOf<Pair<IFTNode, CFGLinkType>?>(null)
            var breaking: MutableList<Pair<IFTNode, CFGLinkType>?>? = null
            var continuing: MutableList<Pair<IFTNode, CFGLinkType>?>? = null

            fun processStatementBlock(block: StatementBlock) {
                fun addExpression(expression: Expression, variable: Variable?): IFTNode? {
                    val cfg = createGraphForExpression(expression, variable, function)
                    val entry = cfg.entryTreeRoot

                    if (entry != null) {
                        for (node in last) {
                            cfgBuilder.addLink(node, entry)
                        }

                        last = cfg.finalTreeRoots.map { Pair(it, CFGLinkType.UNCONDITIONAL) }
                    }
                    cfgBuilder.addAllFrom(cfg)

                    return entry
                }

                for (statement in block) {
                    if (last.isEmpty())
                        diagnostics.report(ControlFlowDiagnostic.UnreachableStatement(statement))

                    when (statement) {
                        is Statement.Evaluation -> addExpression(statement.expression, null)

                        is Statement.VariableDefinition -> {
                            val variable = statement.variable

                            if (variable.kind != Variable.Kind.CONSTANT && variable.value != null)
                                addExpression(variable.value, variable)
                        }

                        is Statement.FunctionDefinition -> {
                            val nestedFunction = statement.function

                            for (parameter in nestedFunction.parameters) {
                                if (parameter.defaultValue != null)
                                    addExpression(parameter.defaultValue, defaultParameterValues[parameter])
                            }

                            processFunction(nestedFunction)
                        }

                        is Statement.Assignment -> addExpression(statement.value, nameResolution[statement] as Variable)

                        is Statement.Block -> processStatementBlock(statement.block)

                        is Statement.Conditional -> {
                            addExpression(statement.condition, null)!!
                            val conditionEnd = last

                            last = mapLinkType(conditionEnd, CFGLinkType.CONDITIONAL_TRUE)
                            processStatementBlock(statement.actionWhenTrue)
                            val trueBranchEnd = last

                            last = mapLinkType(conditionEnd, CFGLinkType.CONDITIONAL_FALSE)
                            if (statement.actionWhenFalse != null)
                                processStatementBlock(statement.actionWhenFalse)
                            val falseBranchEnd = last

                            last = trueBranchEnd + falseBranchEnd
                        }

                        is Statement.Loop -> {
                            val conditionEntry = addExpression(statement.condition, null)!!
                            val conditionEnd = last

                            val outerBreaking = breaking
                            val outerContinuing = continuing

                            breaking = mutableListOf()
                            continuing = mutableListOf()

                            last = mapLinkType(conditionEnd, CFGLinkType.CONDITIONAL_TRUE)
                            processStatementBlock(statement.action)
                            val end = last

                            for (node in end + continuing!!)
                                cfgBuilder.addLink(node, conditionEntry)

                            last = mapLinkType(conditionEnd, CFGLinkType.CONDITIONAL_FALSE) + breaking!!

                            breaking = outerBreaking
                            continuing = outerContinuing
                        }

                        is Statement.LoopBreak -> {
                            if (breaking != null)
                                breaking!!.addAll(last)
                            else
                                diagnostics.report(ControlFlowDiagnostic.BreakOutsideOfLoop(statement))

                            last = emptyList()
                        }

                        is Statement.LoopContinuation -> {
                            if (continuing != null)
                                continuing!!.addAll(last)
                            else
                                diagnostics.report(ControlFlowDiagnostic.ContinuationOutsideOfLoop(statement))

                            last = emptyList()
                        }

                        is Statement.FunctionReturn -> {
                            if (function.returnType != Type.Unit)
                                variableToStoreResult = Variable(
                                    Variable.Kind.VALUE,
                                    "TODO",
                                    function.returnType,
                                    null
                                )

                            addExpression(statement.value, variableToStoreResult)
                            last = emptyList()
                        }
                    }
                }
            }

            processStatementBlock(function.body)

            controlFlowGraphs[function] = cfgBuilder.build()
            if (function.returnType != Type.Unit)
                resultVariables[function] = variableToStoreResult!!
        }

        program.globals.filterIsInstance<Program.Global.FunctionDefinition>().forEach { processFunction(it.function) }

        return Pair(controlFlowGraphs, resultVariables)
    }
}<|MERGE_RESOLUTION|>--- conflicted
+++ resolved
@@ -289,14 +289,9 @@
         nameResolution: ReferenceMap<Any, NamedNode>,
         defaultParameterValues: ReferenceMap<Function.Parameter, Variable>,
         diagnostics: Diagnostics
-<<<<<<< HEAD
     ): Pair<ReferenceMap<Function, ControlFlowGraph>, ReferenceMap<Function, Variable>> {
-        val controlFlowGraphs = ReferenceHashMap<Function, ControlFlowGraph>()
-        val resultVariables = ReferenceHashMap<Function, Variable>() // only for non-Unit returning functions
-=======
-    ): ReferenceMap<Function, ControlFlowGraph> {
         val controlFlowGraphs = referenceHashMapOf<Function, ControlFlowGraph>()
->>>>>>> 7cab5f31
+        val resultVariables = referenceHashMapOf<Function, Variable>() // only for non-Unit returning functions
 
         fun processFunction(function: Function) {
             val cfgBuilder = ControlFlowGraphBuilder()

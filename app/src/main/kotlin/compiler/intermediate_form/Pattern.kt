package compiler.intermediate_form

<<<<<<< HEAD
sealed class Pattern {

    // Returns null if the pattern doesn't match provided intermediate form tree
    // If the tree matches, it returns the list of unmatched subtrees and
    // captured values (mainly used to store values in matched leaves)
    // TODO: remove this one and replace with the following ones.
    // TODO (optional) I also suggest to change this very convoluted type: Pair<List<IntermediateFormTreeNode>, Map<String, Any>> to a data class with named fields.
    abstract fun matchValue(node: IntermediateFormTreeNode): Pair<List<IntermediateFormTreeNode>, Map<String, Any>>?
    abstract fun matchUnconditional(node: IntermediateFormTreeNode): Pair<List<IntermediateFormTreeNode>, Map<String, Any>>?
    abstract fun matchConditional(node: IntermediateFormTreeNode, targetLabel: String, invert: Boolean): Pair<List<IntermediateFormTreeNode>, Map<String, Any>>?
=======
// Represents a possible covering of an intermediate form tree with instructions
interface Pattern {
    // Return type for match methods
    // Contains uncovered subtrees, the cost of using this pattern and function that,
    // given list of registers containing results of evaluating subtrees and an output register,
    // returns list of instructions that implement the matched intermediate form tree
    data class Result(
        val subtrees: List<IntermediateFormTreeNode>,
        val cost: Int = 1,
        val createInstructions: (List<Register>, Register) -> List<Instruction>
    )

    fun matchValue(node: IntermediateFormTreeNode): Result? = null
    fun matchUnconditional(node: IntermediateFormTreeNode): Result? = null
    fun matchConditional(node: IntermediateFormTreeNode, targetLabel: String, invert: Boolean): Result? = null
>>>>>>> 7be50e72
}<|MERGE_RESOLUTION|>--- conflicted
+++ resolved
@@ -1,17 +1,5 @@
 package compiler.intermediate_form
 
-<<<<<<< HEAD
-sealed class Pattern {
-
-    // Returns null if the pattern doesn't match provided intermediate form tree
-    // If the tree matches, it returns the list of unmatched subtrees and
-    // captured values (mainly used to store values in matched leaves)
-    // TODO: remove this one and replace with the following ones.
-    // TODO (optional) I also suggest to change this very convoluted type: Pair<List<IntermediateFormTreeNode>, Map<String, Any>> to a data class with named fields.
-    abstract fun matchValue(node: IntermediateFormTreeNode): Pair<List<IntermediateFormTreeNode>, Map<String, Any>>?
-    abstract fun matchUnconditional(node: IntermediateFormTreeNode): Pair<List<IntermediateFormTreeNode>, Map<String, Any>>?
-    abstract fun matchConditional(node: IntermediateFormTreeNode, targetLabel: String, invert: Boolean): Pair<List<IntermediateFormTreeNode>, Map<String, Any>>?
-=======
 // Represents a possible covering of an intermediate form tree with instructions
 interface Pattern {
     // Return type for match methods
@@ -27,5 +15,4 @@
     fun matchValue(node: IntermediateFormTreeNode): Result? = null
     fun matchUnconditional(node: IntermediateFormTreeNode): Result? = null
     fun matchConditional(node: IntermediateFormTreeNode, targetLabel: String, invert: Boolean): Result? = null
->>>>>>> 7be50e72
 }
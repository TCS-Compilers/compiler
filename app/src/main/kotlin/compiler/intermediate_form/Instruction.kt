--- conflicted
+++ resolved
@@ -11,19 +11,19 @@
     }
 
     sealed class UnconditionalJumpInstruction : Instruction() {
-        data class Jmp(val targetLabel: String) : UnconditionalJumpInstruction() //                  JMP label
+        abstract val targetLabel: String
 
-        data class CallR(val reg: Register) : UnconditionalJumpInstruction() //                      CALL reg
+        data class Jmp(override val targetLabel: String) : UnconditionalJumpInstruction() // JMP label
 
-<<<<<<< HEAD
-        data class CallM(val address: Addressing) : UnconditionalJumpInstruction() //                CALL mem
-=======
+        data class CallR(val reg: Register) : UnconditionalJumpInstruction() { //                      CALL reg
+            override val targetLabel: String = TODO()
+        }
+
         data class CallM(val address: Addressing) : UnconditionalJumpInstruction() { //                CALL mem
             override val targetLabel: String = TODO()
         }
 
         class Dummy(override val targetLabel: String) : UnconditionalJumpInstruction()
->>>>>>> 256ce42f
     }
 
     sealed class RetInstruction : Instruction() {
@@ -73,6 +73,4 @@
 
         class Dummy(override val regsUsed: List<Register> = listOf(), override val regsDefined: List<Register> = listOf()) : InPlaceInstruction()
     }
-
-    class NoOp : Instruction() // For testing
 }
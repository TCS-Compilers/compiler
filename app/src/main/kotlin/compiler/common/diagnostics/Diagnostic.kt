package compiler.common.diagnostics

<<<<<<< HEAD
import compiler.ast.Expression
import compiler.ast.Function
import compiler.ast.Statement
import compiler.ast.Type
=======
import compiler.ast.Function
>>>>>>> ea3b6ef1
import compiler.ast.Variable
import compiler.lexer.Location

sealed class Diagnostic {
    abstract fun isError(): Boolean

    data class LexerError(val start: Location, val end: Location?, val context: List<String>, val errorSegment: String) : Diagnostic() {

        override fun isError(): Boolean = true

        override fun toString() = StringBuilder()
            .append("Unable to match token at location $start - ${end ?: "eof"}.\n")
            .append("\t\t${context.joinToString("")}-->$errorSegment<---")
            .toString()
    }

    class ParserError(
        val symbol: Any?,
        val start: Location,
        val end: Location,
        val expectedSymbols: List<Any>
    ) : Diagnostic() {
        override fun isError() = true

        override fun toString() = StringBuilder().apply {
            if (symbol != null)
                append("Unexpected symbol $symbol at location $start - $end.")
            else
                append("Unexpected end of file.")
            if (expectedSymbols.isNotEmpty())
                append(" Expected symbols: ${expectedSymbols.joinToString()}.")
        }.toString()
    }

<<<<<<< HEAD
    sealed class TypeCheckingError : Diagnostic()

    data class ConstantWithoutValue(val variable: Variable) : TypeCheckingError() {
        override fun isError() = true
        override fun toString() = "A constant must have a value"
    }

    data class UninitializedGlobalVariable(val variable: Variable) : TypeCheckingError() {
        override fun isError() = true
        override fun toString() = "A global variable must be initialized"
    }

    data class ImmutableAssignment(val assignment: Statement.Assignment, val variable: Variable) : TypeCheckingError() {
        override fun isError() = true
        override fun toString() = "Cannot assign to a " + if (variable.kind == Variable.Kind.CONSTANT) "constant" else "value"
    }

    data class ParameterAssignment(val assignment: Statement.Assignment, val parameter: Function.Parameter) : TypeCheckingError() {
        override fun isError() = true
        override fun toString() = "Cannot assign to a parameter"
    }

    data class FunctionAssignment(val assignment: Statement.Assignment, val function: Function) : TypeCheckingError() {
        override fun isError() = true
        override fun toString() = "Cannot assign to a function"
    }

    data class FunctionAsValue(val expression: Expression.Variable, val function: Function) : TypeCheckingError() {
        override fun isError() = true
        override fun toString() = "Cannot use a function as a value"
    }

    data class VariableCall(val call: Expression.FunctionCall, val variable: Variable) : TypeCheckingError() {
        override fun isError() = true
        override fun toString() = "Cannot call a variable"
    }

    data class ParameterCall(val call: Expression.FunctionCall, val parameter: Function.Parameter) : TypeCheckingError() {
        override fun isError() = true
        override fun toString() = "Cannot call a parameter"
    }

    data class ConditionalTypesMismatch(val conditional: Expression.Conditional, val typeWhenTrue: Type, val typeWhenFalse: Type) : TypeCheckingError() {
        override fun isError() = true
        override fun toString() = "The results of a conditional operator cannot have distinct types '$typeWhenTrue' and '$typeWhenFalse'"
    }

    data class NonConstantExpression(val expression: Expression) : TypeCheckingError() {
        override fun isError() = true
        override fun toString() = "Expected a constant expression"
    }

    data class InvalidType(val expression: Expression, val type: Type, val expectedType: Type) : TypeCheckingError() {
        override fun isError() = true
        override fun toString() = "Expected type '$expectedType' instead of '$type'"
=======
    sealed class VariablePropertiesError() : Diagnostic() {
        override fun isError() = true

        data class AssignmentToOuterVariable(
            // Any = Variable | Function.Parameter
            val variable: Any,
            val owner: Function?,
            val assignedIn: Function
        ) : VariablePropertiesError() {
            override fun toString() = StringBuilder().apply {
                append("Assignment in inner function ${assignedIn.name} to ")
                var variableName = "Unknown variable"
                if (variable is Variable) variableName = variable.name
                if (variable is Function.Parameter) variableName = variable.name
                if (owner == null)
                    append("global variable $variableName")
                else
                    append("variable $variableName defined in function ${owner.name}")
            }.toString()
        }
        data class AssignmentToFunctionParameter(
            val parameter: Function.Parameter,
            val owner: Function,
            val assignedIn: Function
        ) : VariablePropertiesError() {
            override fun toString() = "Assignment to parameter ${parameter.name} " +
                "of type ${parameter.type} of function ${owner.name} in function ${assignedIn.name}"
        }
>>>>>>> ea3b6ef1
    }
}<|MERGE_RESOLUTION|>--- conflicted
+++ resolved
@@ -1,13 +1,9 @@
 package compiler.common.diagnostics
 
-<<<<<<< HEAD
 import compiler.ast.Expression
 import compiler.ast.Function
 import compiler.ast.Statement
 import compiler.ast.Type
-=======
-import compiler.ast.Function
->>>>>>> ea3b6ef1
 import compiler.ast.Variable
 import compiler.lexer.Location
 
@@ -42,63 +38,61 @@
         }.toString()
     }
 
-<<<<<<< HEAD
-    sealed class TypeCheckingError : Diagnostic()
-
-    data class ConstantWithoutValue(val variable: Variable) : TypeCheckingError() {
+    data class ConstantWithoutValue(val variable: Variable) : Diagnostic() {
         override fun isError() = true
         override fun toString() = "A constant must have a value"
     }
 
-    data class UninitializedGlobalVariable(val variable: Variable) : TypeCheckingError() {
+    data class UninitializedGlobalVariable(val variable: Variable) : Diagnostic() {
         override fun isError() = true
         override fun toString() = "A global variable must be initialized"
     }
 
-    data class ImmutableAssignment(val assignment: Statement.Assignment, val variable: Variable) : TypeCheckingError() {
+    data class ImmutableAssignment(val assignment: Statement.Assignment, val variable: Variable) : Diagnostic() {
         override fun isError() = true
         override fun toString() = "Cannot assign to a " + if (variable.kind == Variable.Kind.CONSTANT) "constant" else "value"
     }
 
-    data class ParameterAssignment(val assignment: Statement.Assignment, val parameter: Function.Parameter) : TypeCheckingError() {
+    data class ParameterAssignment(val assignment: Statement.Assignment, val parameter: Function.Parameter) : Diagnostic() {
         override fun isError() = true
         override fun toString() = "Cannot assign to a parameter"
     }
 
-    data class FunctionAssignment(val assignment: Statement.Assignment, val function: Function) : TypeCheckingError() {
+    data class FunctionAssignment(val assignment: Statement.Assignment, val function: Function) : Diagnostic() {
         override fun isError() = true
         override fun toString() = "Cannot assign to a function"
     }
 
-    data class FunctionAsValue(val expression: Expression.Variable, val function: Function) : TypeCheckingError() {
+    data class FunctionAsValue(val expression: Expression.Variable, val function: Function) : Diagnostic() {
         override fun isError() = true
         override fun toString() = "Cannot use a function as a value"
     }
 
-    data class VariableCall(val call: Expression.FunctionCall, val variable: Variable) : TypeCheckingError() {
+    data class VariableCall(val call: Expression.FunctionCall, val variable: Variable) : Diagnostic() {
         override fun isError() = true
         override fun toString() = "Cannot call a variable"
     }
 
-    data class ParameterCall(val call: Expression.FunctionCall, val parameter: Function.Parameter) : TypeCheckingError() {
+    data class ParameterCall(val call: Expression.FunctionCall, val parameter: Function.Parameter) : Diagnostic() {
         override fun isError() = true
         override fun toString() = "Cannot call a parameter"
     }
 
-    data class ConditionalTypesMismatch(val conditional: Expression.Conditional, val typeWhenTrue: Type, val typeWhenFalse: Type) : TypeCheckingError() {
+    data class ConditionalTypesMismatch(val conditional: Expression.Conditional, val typeWhenTrue: Type, val typeWhenFalse: Type) : Diagnostic() {
         override fun isError() = true
         override fun toString() = "The results of a conditional operator cannot have distinct types '$typeWhenTrue' and '$typeWhenFalse'"
     }
 
-    data class NonConstantExpression(val expression: Expression) : TypeCheckingError() {
+    data class NonConstantExpression(val expression: Expression) : Diagnostic() {
         override fun isError() = true
         override fun toString() = "Expected a constant expression"
     }
 
-    data class InvalidType(val expression: Expression, val type: Type, val expectedType: Type) : TypeCheckingError() {
+    data class InvalidType(val expression: Expression, val type: Type, val expectedType: Type) : Diagnostic() {
         override fun isError() = true
         override fun toString() = "Expected type '$expectedType' instead of '$type'"
-=======
+    }
+
     sealed class VariablePropertiesError() : Diagnostic() {
         override fun isError() = true
 
@@ -127,6 +121,5 @@
             override fun toString() = "Assignment to parameter ${parameter.name} " +
                 "of type ${parameter.type} of function ${owner.name} in function ${assignedIn.name}"
         }
->>>>>>> ea3b6ef1
     }
 }
package compiler.common.diagnostics

import compiler.lexer.Location

sealed class Diagnostic {
    abstract fun isError(): Boolean

<<<<<<< HEAD
    data class LexerError(val start: Location, val end: Location?, val context: List<String>, val errorSegment: String) : Diagnostic() {
=======
    class LexerError(val start: Location, val end: Location?, val context: List<String>, val errorSegment: String) : Diagnostic() {
>>>>>>> 6aba7bd4

        override fun isError(): Boolean = true

        override fun toString() = StringBuilder()
            .append("Unable to match token at location $start - ${end ?: "eof"}.\n")
            .append("\t\t${context.joinToString("")}-->$errorSegment<---")
            .toString()
<<<<<<< HEAD
=======
    }

    class ParserError(
        val symbol: Any?,
        val start: Location,
        val end: Location,
        val expectedSymbols: List<Any>
    ) : Diagnostic() {
        override fun isError() = true

        override fun toString() = StringBuilder().apply {
            if (symbol != null)
                append("Unexpected symbol $symbol at location $start - $end.")
            else
                append("Unexpected end of file.")
            if (expectedSymbols.isNotEmpty())
                append(" Expected symbols: ${expectedSymbols.joinToString()}.")
        }.toString()
>>>>>>> 6aba7bd4
    }
}<|MERGE_RESOLUTION|>--- conflicted
+++ resolved
@@ -5,11 +5,7 @@
 sealed class Diagnostic {
     abstract fun isError(): Boolean
 
-<<<<<<< HEAD
     data class LexerError(val start: Location, val end: Location?, val context: List<String>, val errorSegment: String) : Diagnostic() {
-=======
-    class LexerError(val start: Location, val end: Location?, val context: List<String>, val errorSegment: String) : Diagnostic() {
->>>>>>> 6aba7bd4
 
         override fun isError(): Boolean = true
 
@@ -17,8 +13,6 @@
             .append("Unable to match token at location $start - ${end ?: "eof"}.\n")
             .append("\t\t${context.joinToString("")}-->$errorSegment<---")
             .toString()
-<<<<<<< HEAD
-=======
     }
 
     class ParserError(
@@ -37,6 +31,5 @@
             if (expectedSymbols.isNotEmpty())
                 append(" Expected symbols: ${expectedSymbols.joinToString()}.")
         }.toString()
->>>>>>> 6aba7bd4
     }
 }
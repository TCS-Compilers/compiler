--- conflicted
+++ resolved
@@ -47,8 +47,6 @@
         class VariableIsNotCallable : NameResolutionErrors()
         class FunctionIsNotVariable : NameResolutionErrors()
     }
-<<<<<<< HEAD
-=======
 
     sealed class TypeCheckingError : Diagnostic() {
         override fun isError() = true
@@ -127,5 +125,4 @@
                 "of type ${parameter.type} of function ${owner.name} in function ${assignedIn.name}"
         }
     }
->>>>>>> d72ced16
 }
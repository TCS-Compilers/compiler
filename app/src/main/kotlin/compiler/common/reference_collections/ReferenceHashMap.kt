package compiler.common.reference_collections

import java.util.IdentityHashMap

interface ReferenceMap<K, V> : Map<K, V>

interface MutableReferenceMap<K, V> : MutableMap<K, V>, ReferenceMap<K, V>

class ReferenceHashMap<K, V> : IdentityHashMap<K, V>(), MutableReferenceMap<K, V> {
    override fun equals(other: Any?): Boolean {
        if (other is ReferenceHashMap<*, *>) {
            if (this.size != other.size) return false
            this.keys.forEach {
                if (!other.containsKey(it)) return false
                if (this[it]!! != other[it]) return false
            }
            return true
        }
        return false
    }
}

class ReferenceEntry<K, V>(val key: K, var value: V) {
    override fun equals(other: Any?): Boolean = other is ReferenceEntry<*, *> && key === other.key && value == other.value

    override fun hashCode() = Pair(System.identityHashCode(key), value).hashCode()

    override fun toString() = "$key to $value"
}

val <K, V> ReferenceMap<K, V>.referenceEntries get() = entries.map { ReferenceEntry(it.key, it.value) }.toSet()
val <K, V> ReferenceMap<K, V>.referenceKeys get() = referenceSetOf(referenceEntries.map { it.key })

<<<<<<< HEAD
fun <K, V> referenceHashMapOf(pairs: List<Pair<K, V> >): ReferenceHashMap<K, V> {
=======
fun <K, V> combineReferenceMaps(maps: List<ReferenceMap<K, V>>): ReferenceMap<K, V> {
    val combinedMaps = ReferenceHashMap<K, V>()
    maps.forEach { combinedMaps.putAll(it) }
    return combinedMaps
}

fun <K, V> referenceMapOf(pairs: List<Pair<K, V>>): ReferenceMap<K, V> {
>>>>>>> f1bf2755
    val map = ReferenceHashMap<K, V>()
    for ((key, value) in pairs)
        map[key] = value
    return map
}

<<<<<<< HEAD
fun <K, V> referenceMapOf(pairs: List<Pair<K, V> >): ReferenceMap<K, V> = referenceHashMapOf(pairs)
fun <K, V> referenceMapOf(vararg pairs: Pair<K, V>): ReferenceMap<K, V> = referenceMapOf(pairs.asList())
=======
fun <K, V> combineReferenceMaps(vararg maps: ReferenceMap<K, V>): ReferenceMap<K, V> = combineReferenceMaps(maps.asList())

fun <K, V> referenceMapOf(vararg pairs: Pair<K, V>): ReferenceMap<K, V> = referenceMapOf(pairs.asList())

fun <K, V> ReferenceHashMap<K, V>.copy() = ReferenceHashMap<K, V>().also { it.putAll(this) }
>>>>>>> f1bf2755
<|MERGE_RESOLUTION|>--- conflicted
+++ resolved
@@ -31,30 +31,23 @@
 val <K, V> ReferenceMap<K, V>.referenceEntries get() = entries.map { ReferenceEntry(it.key, it.value) }.toSet()
 val <K, V> ReferenceMap<K, V>.referenceKeys get() = referenceSetOf(referenceEntries.map { it.key })
 
-<<<<<<< HEAD
-fun <K, V> referenceHashMapOf(pairs: List<Pair<K, V> >): ReferenceHashMap<K, V> {
-=======
+
 fun <K, V> combineReferenceMaps(maps: List<ReferenceMap<K, V>>): ReferenceMap<K, V> {
     val combinedMaps = ReferenceHashMap<K, V>()
     maps.forEach { combinedMaps.putAll(it) }
     return combinedMaps
 }
 
-fun <K, V> referenceMapOf(pairs: List<Pair<K, V>>): ReferenceMap<K, V> {
->>>>>>> f1bf2755
+fun <K, V> referenceHashMapOf(pairs: List<Pair<K, V> >): ReferenceHashMap<K, V> {
     val map = ReferenceHashMap<K, V>()
     for ((key, value) in pairs)
         map[key] = value
     return map
 }
+fun <K, V> referenceMapOf(pairs: List<Pair<K, V> >): ReferenceMap<K, V> = referenceHashMapOf(pairs)
 
-<<<<<<< HEAD
-fun <K, V> referenceMapOf(pairs: List<Pair<K, V> >): ReferenceMap<K, V> = referenceHashMapOf(pairs)
-fun <K, V> referenceMapOf(vararg pairs: Pair<K, V>): ReferenceMap<K, V> = referenceMapOf(pairs.asList())
-=======
 fun <K, V> combineReferenceMaps(vararg maps: ReferenceMap<K, V>): ReferenceMap<K, V> = combineReferenceMaps(maps.asList())
 
 fun <K, V> referenceMapOf(vararg pairs: Pair<K, V>): ReferenceMap<K, V> = referenceMapOf(pairs.asList())
 
-fun <K, V> ReferenceHashMap<K, V>.copy() = ReferenceHashMap<K, V>().also { it.putAll(this) }
->>>>>>> f1bf2755
+fun <K, V> ReferenceHashMap<K, V>.copy() = ReferenceHashMap<K, V>().also { it.putAll(this) }
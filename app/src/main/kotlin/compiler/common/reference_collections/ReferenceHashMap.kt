--- conflicted
+++ resolved
@@ -37,11 +37,7 @@
     return combinedMaps
 }
 
-<<<<<<< HEAD
-fun <K, V> referenceHashMapOf(pairs: List<Pair<K, V> >): ReferenceHashMap<K, V> {
-=======
 fun <K, V> referenceHashMapOf(pairs: List<Pair<K, V>>): ReferenceHashMap<K, V> {
->>>>>>> 7cab5f31
     val map = ReferenceHashMap<K, V>()
     for ((key, value) in pairs)
         map[key] = value

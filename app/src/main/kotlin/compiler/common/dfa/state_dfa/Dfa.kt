package compiler.common.dfa.state_dfa

import compiler.common.dfa.AbstractDfa

interface Dfa<A, R> : AbstractDfa<A, R> {
    val startState: DfaState<A, R>

    // TODO: possibly create default implementation or override just in RegexDfa instead
    // override fun newWalk(): DfaWalk<A, R> {}
    private fun dfs(visit: (DfaState<A, R>) -> Unit) {
        val visited: MutableSet<DfaState<A, R>> = HashSet()
        fun dfs(state: DfaState<A, R>) {
            if (!visited.add(state)) return
            visit(state)
            for ((_, neighbour) in state.possibleSteps) dfs(neighbour)
        }
        dfs(startState)
    }

<<<<<<< HEAD
    fun getPredecessors(state: DfaState<A, R>): Map<A, Set<DfaState<A, R>>> {
        val predecessors: MutableMap<A, HashSet<DfaState<A, R>>> = HashMap()
        dfs({ visitedState ->
=======
    fun getPredecessors(state: DfaState<A, R>): Map<A, Collection<DfaState<A, R>>> {
        val predecessors: MutableMap<A, HashSet<DfaState<A, R>>> = HashMap()
        dfs { visitedState ->
>>>>>>> 8ea1a581
            for ((edge, neighbour) in visitedState.possibleSteps) {
                if (neighbour == state) {
                    predecessors.getOrPut(edge) { HashSet() }.add(visitedState)
                }
            }
<<<<<<< HEAD
        })
        return predecessors
    }

    fun getAcceptingStates(): Set<DfaState<A, R>> {
        val acceptingStates: MutableSet<DfaState<A, R>> = HashSet()
        dfs({ visitedState -> visitedState.result?.let { acceptingStates.add(visitedState) } })
=======
        }
        return predecessors
    }

    fun getAcceptingStates(): Collection<DfaState<A, R>> {
        val acceptingStates: MutableSet<DfaState<A, R>> = HashSet()
        dfs { visitedState -> visitedState.result?.let { acceptingStates.add(visitedState) } }
>>>>>>> 8ea1a581
        return acceptingStates
    }
}<|MERGE_RESOLUTION|>--- conflicted
+++ resolved
@@ -17,29 +17,14 @@
         dfs(startState)
     }
 
-<<<<<<< HEAD
-    fun getPredecessors(state: DfaState<A, R>): Map<A, Set<DfaState<A, R>>> {
-        val predecessors: MutableMap<A, HashSet<DfaState<A, R>>> = HashMap()
-        dfs({ visitedState ->
-=======
     fun getPredecessors(state: DfaState<A, R>): Map<A, Collection<DfaState<A, R>>> {
         val predecessors: MutableMap<A, HashSet<DfaState<A, R>>> = HashMap()
         dfs { visitedState ->
->>>>>>> 8ea1a581
             for ((edge, neighbour) in visitedState.possibleSteps) {
                 if (neighbour == state) {
                     predecessors.getOrPut(edge) { HashSet() }.add(visitedState)
                 }
             }
-<<<<<<< HEAD
-        })
-        return predecessors
-    }
-
-    fun getAcceptingStates(): Set<DfaState<A, R>> {
-        val acceptingStates: MutableSet<DfaState<A, R>> = HashSet()
-        dfs({ visitedState -> visitedState.result?.let { acceptingStates.add(visitedState) } })
-=======
         }
         return predecessors
     }
@@ -47,7 +32,6 @@
     fun getAcceptingStates(): Collection<DfaState<A, R>> {
         val acceptingStates: MutableSet<DfaState<A, R>> = HashSet()
         dfs { visitedState -> visitedState.result?.let { acceptingStates.add(visitedState) } }
->>>>>>> 8ea1a581
         return acceptingStates
     }
 }
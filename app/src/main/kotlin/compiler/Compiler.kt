package compiler

import compiler.analysis.BuiltinFunctions
import compiler.analysis.ProgramAnalyzer
import compiler.ast.Function
import compiler.ast.Type
import compiler.diagnostics.Diagnostics
import compiler.input.ReaderInput
import compiler.intermediate.ControlFlow.createGraphForProgram
import compiler.intermediate.FunctionDependenciesAnalyzer
import compiler.lexer.Lexer
import compiler.lowlevel.AsmFile
import compiler.lowlevel.CodeSection
import compiler.lowlevel.allocation.Allocation
import compiler.lowlevel.allocation.ColoringAllocation
import compiler.lowlevel.dataflow.Liveness
import compiler.lowlevel.linearization.DynamicCoveringBuilder
import compiler.lowlevel.linearization.InstructionSet
import compiler.lowlevel.linearization.Linearization
import compiler.lowlevel.storage.DisplayStorage
import compiler.lowlevel.storage.GlobalVariableStorage
import compiler.parser.ParseTree
import compiler.parser.Parser
import compiler.syntax.AstFactory
import compiler.syntax.LanguageGrammar
import compiler.syntax.LanguageTokens
import compiler.syntax.Symbol
import compiler.syntax.TokenType
import compiler.utils.Ref
import java.io.PrintWriter
import java.io.Reader
import java.io.Writer

// The main class used to compile a source code into an executable machine code.
class Compiler(val diagnostics: Diagnostics) {
    // The type of exceptions thrown when, given a correct input (satisfying the invariants but not necessarily semantically correct),
    // a compilation phase is unable to produce a correct output, and so the entire compilation pipeline must be stopped.
    abstract class CompilationFailed : Throwable()

    private val lexer = Lexer(LanguageTokens.getTokens(), diagnostics)
    private val parser = Parser(LanguageGrammar.getGrammar(), diagnostics)
    private val covering = DynamicCoveringBuilder(InstructionSet.getInstructionSet())

    fun process(input: Reader, output: Writer): Boolean {
        try {
            val tokenSequence = lexer.process(ReaderInput(input))

            val leaves: Sequence<ParseTree<Symbol>> = tokenSequence.filter { it.category != TokenType.TO_IGNORE } // TODO: move this transformation somewhere else
                .map { ParseTree.Leaf(it.location, Symbol.Terminal(it.category), it.content) }

            val parseTree = parser.process(leaves)

            val ast = AstFactory.createFromParseTree(parseTree, diagnostics) // TODO: make AstFactory and Resolver a class for consistency with Lexer and Parser

            val astWithBuiltinFunctions = BuiltinFunctions.addBuiltinFunctions(ast)

            val programProperties = ProgramAnalyzer.analyzeProgram(astWithBuiltinFunctions, diagnostics)

            val functionDetailsGenerators = FunctionDependenciesAnalyzer.createFunctionDetailsGenerators(
                astWithBuiltinFunctions,
                programProperties.variableProperties,
                programProperties.functionReturnedValueVariables,
                diagnostics.hasAnyError()
            )

            val functionCFGs = createGraphForProgram(astWithBuiltinFunctions, programProperties, functionDetailsGenerators, diagnostics)

            val mainFunction = FunctionDependenciesAnalyzer.extractMainFunction(ast, diagnostics)

            if (diagnostics.hasAnyError())
                return false

            val linearFunctions = functionCFGs.mapValues { Linearization.linearize(it.value, covering) }

            val finalCode = linearFunctions.mapValues {
                Allocation.allocateRegistersWithSpillsHandling(
                    it.value,
                    Liveness.computeLiveness(it.value),
                    Allocation.HARDWARE_REGISTERS,
                    Allocation.AVAILABLE_REGISTERS,
                    Allocation.POTENTIAL_SPILL_HANDLING_REGISTERS,
                    ColoringAllocation,
                    functionDetailsGenerators[it.key]!!.spilledRegistersRegionOffset
                )
            }

            finalCode.entries.forEach { functionDetailsGenerators[it.key]!!.spilledRegistersRegionSize.settledValue = it.value.spilledOffset.toLong() }

            AsmFile.printFile(
                PrintWriter(output),
                DisplayStorage(programProperties.staticDepth)::writeAsm,
                GlobalVariableStorage(ast)::writeAsm,
                CodeSection(
                    functionDetailsGenerators[Ref(mainFunction)]!!.identifier,
                    mainFunction!!.returnType != Type.Number,
                    functionDetailsGenerators
                        .filter { it.key.value.implementation is Function.Implementation.Foreign }
<<<<<<< HEAD
                        .map { it.value.identifier } +
                        BuiltinFunctions.internallyUsedExternalSymbols,
=======
                        .map { it.value.identifier },
                    // TODO: add identifiers of foreign generators
>>>>>>> 2080ecd7
                    finalCode.map { functionCode ->
                        functionDetailsGenerators[functionCode.key]!!.identifier to
                            CodeSection.FunctionCode(
                                functionCode.value.linearProgram,
                                functionCode.value.allocatedRegisters
                            )
                    }.toMap()
                )::writeAsm
            )

            return true
        } catch (_: CompilationFailed) { }

        return false
    }
}<|MERGE_RESOLUTION|>--- conflicted
+++ resolved
@@ -63,6 +63,8 @@
                 diagnostics.hasAnyError()
             )
 
+            // TODO: create GeneratorDetailsGenerators as well
+
             val functionCFGs = createGraphForProgram(astWithBuiltinFunctions, programProperties, functionDetailsGenerators, diagnostics)
 
             val mainFunction = FunctionDependenciesAnalyzer.extractMainFunction(ast, diagnostics)
@@ -95,13 +97,9 @@
                     mainFunction!!.returnType != Type.Number,
                     functionDetailsGenerators
                         .filter { it.key.value.implementation is Function.Implementation.Foreign }
-<<<<<<< HEAD
                         .map { it.value.identifier } +
                         BuiltinFunctions.internallyUsedExternalSymbols,
-=======
-                        .map { it.value.identifier },
                     // TODO: add identifiers of foreign generators
->>>>>>> 2080ecd7
                     finalCode.map { functionCode ->
                         functionDetailsGenerators[functionCode.key]!!.identifier to
                             CodeSection.FunctionCode(

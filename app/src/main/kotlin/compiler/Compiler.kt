--- conflicted
+++ resolved
@@ -63,7 +63,6 @@
                 diagnostics.hasAnyError()
             )
 
-<<<<<<< HEAD
             val functionCFGs = createGraphForProgram(
                 astWithBuiltinFunctions,
                 programProperties,
@@ -71,11 +70,6 @@
                 generatorDetailsGenerators,
                 diagnostics
             )
-=======
-            // TODO: create GeneratorDetailsGenerators as well
-
-            val functionCFGs = createGraphForProgram(astWithBuiltinFunctions, programProperties, functionDetailsGenerators, diagnostics)
->>>>>>> 01ae6217
 
             val mainFunction = FunctionDependenciesAnalyzer.extractMainFunction(ast, diagnostics)
 
